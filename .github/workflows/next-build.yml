--- conflicted
+++ resolved
@@ -19,12 +19,6 @@
             - name: Checkout
               uses: actions/checkout@v2
 
-<<<<<<< HEAD
-            - name: Normalize branch name
-              id: normalize
-              uses: Slidem/branch-name-normalizer@v1.0.0
-
-=======
             - name: Get branch name (merge)
               if: github.event_name != 'pull_request'
               shell: bash
@@ -38,7 +32,6 @@
             - name: Debug
               run: echo ${{ env.BRANCH_NAME }}
               
->>>>>>> 6c6fd798
             # https://github.com/docker/build-push-action/blob/master/docs/advanced/tags-labels.md
             - name: Docker meta
               id: meta
@@ -49,11 +42,7 @@
                       ghcr.io/streamlux/pulsebanner-next
                   # generate Docker tags based on the following events/attributes
                   tags: |
-<<<<<<< HEAD
-                      type=sha,prefix=${{ steps.normalize.normalized }}-
-=======
                       type=sha,prefix=${{ env.BRANCH_NAME }}-
->>>>>>> 6c6fd798
 
             - name: Setup node
               uses: actions/setup-node@v2
@@ -127,11 +116,7 @@
                       ghcr.io/streamlux/pulsebanner-remotion
                   # generate Docker tags based on the following events/attributes
                   tags: |
-<<<<<<< HEAD
-                      type=sha,prefix=${{ steps.normalize.normalized }}-
-=======
-                      type=sha,prefix=${{ steps.normalize.outputs.normalized }}-
->>>>>>> 6c6fd798
+                      type=sha,prefix=${{ env.BRANCH_NAME }}-
 
             - name: Setup node
               uses: actions/setup-node@v2
