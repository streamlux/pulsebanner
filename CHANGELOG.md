# Changelog

All notable changes to this project will be documented in this file.

The format is based on [Keep a Changelog](https://keepachangelog.com/en/1.0.0/),
and this project adheres to [Semantic Versioning](https://semver.org/spec/v2.0.0.html).

## Unreleased

<<<<<<< HEAD
### Changed

- Improved pricing page and pricing modal UI
- Made clear that PulseBanner is free to use
=======
### Added

 - Partnered users that will get professional for free
 - Cleanup code handling whether customer is paying or not
>>>>>>> f4825e5d

## [0.1.11] - 2021-12-01

### Fixed

- Don't process duplicate streamup notifications

## [0.1.10] - 2021-11-30

### Added

- Discord webhook on user signup
- Useful timestamps: updatedAt for banners, createdAt for users

## [0.1.9] - 2021-11-29

### Fixed

- Handle duplicate streamup notifications without breaking

## [0.1.8] - 2021-11-29

### Added

- Share to Twitter widget on banner page
- Help link to Discord server 
- Social media links to footer

## [0.1.7] - 2021-11-29

### Fixed

- Connect accounts modal not popping up after connecting to Twitter on banner page

## [0.1.6] - 2021-11-29

### Fixed

- Stream thumbnail URLs were not getting fetched and passed into the Remotion server API call
- Webhooks admin panel
- API issue with /api/twitch/notification where we were getting the wrong element in array causing 500's.

### Added

- Sample image banner backgrounds that any user level can use. Let users understand how the background images work.
- Added toasts for when the banner is enabled/disabled letting users know the banner will/will not update next time they start streaming.

## [0.1.5] - 2021-11-24

### Added 

- Added redirect from `/` to `/banner`.
- Restricted custom image setting for background to paying users only.

## [0.1.4] - 2021-11-24

Initial pre-release <|MERGE_RESOLUTION|>--- conflicted
+++ resolved
@@ -7,17 +7,15 @@
 
 ## Unreleased
 
-<<<<<<< HEAD
 ### Changed
 
 - Improved pricing page and pricing modal UI
 - Made clear that PulseBanner is free to use
-=======
+
 ### Added
 
  - Partnered users that will get professional for free
  - Cleanup code handling whether customer is paying or not
->>>>>>> f4825e5d
 
 ## [0.1.11] - 2021-12-01
 
