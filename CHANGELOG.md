--- conflicted
+++ resolved
@@ -7,11 +7,10 @@
 
 ## Unreleased
 
-<<<<<<< HEAD
 ### Added
 
  - Partner Program
-=======
+
 ## [0.8.1] - 2022-02-19
 
 ### Fixed
@@ -31,7 +30,6 @@
 ### Fixed
 
 - Locked remotion version to 2.6.6
->>>>>>> ce87e19d
 
 ## [0.7.11] - 2022-02-17
 
