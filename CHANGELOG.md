--- conflicted
+++ resolved
@@ -7,22 +7,20 @@
 
 ## Unreleased
 
-<<<<<<< HEAD
-## [0.10.7] - 2022-03-16
-
-### Fixed
-- Another partner page bug
-
-## [0.10.6] - 2022-03-16
-
-### Fixed
-- Partner page bug
-=======
 ### Changed
 - Let users disconnect their Twitch account
 - Low effort UI improvement to account page
 - Upgrade to TypeScript ^4.6.0 to get access to the `Awaited` utility type.
->>>>>>> c44e699e
+
+## [0.10.7] - 2022-03-16
+
+### Fixed
+- Another partner page bug
+
+## [0.10.6] - 2022-03-16
+
+### Fixed
+- Partner page bug
 
 ## [0.10.5] - 2022-03-15
 ### Fixed
