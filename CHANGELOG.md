# Changelog

All notable changes to this project will be documented in this file.

The format is based on [Keep a Changelog](https://keepachangelog.com/en/1.0.0/),
and this project adheres to [Semantic Versioning](https://semver.org/spec/v2.0.0.html).

## Unreleased

<<<<<<< HEAD
### Added

- Banner templates
=======
### Fixed

- Missing avatars
>>>>>>> bcb4515d

## [0.8.1] - 2022-02-19

### Fixed

- Refresh slider visual bug on mobile 

## [0.8.0] - 2022-02-19

### Added

- Banner refreshing UI and pricing

### Changed

- Name in package.json is now "pulsebanner" instead of "streamlux-saas"

### Fixed

- Locked remotion version to 2.6.6

## [0.7.11] - 2022-02-17

### Added

- Banner refreshing for personal users

## [0.7.10] - 2022-02-16

### Added

- Banner refreshing for pro users

## [0.7.9] - 2022-02-15

Patch release

## [0.7.8] - 2022-02-15

Patch release

## [0.7.7] - 2022-02-04

### Added

- Banner refreshing

## [0.7.6] - 2022-02-02

### Changed

- Banner feature is now static and we don't update original banner on streamup

### Fixed

- Empty profile picture bug

## [0.7.5] - 2022-01-30

### Changed

- Cleaned up FAQ page code
- Removed EMGG sale banners

## [0.7.4] - 2022-01-29

### Added

- FAQ sections and page

## [0.7.3] - 2022-01-28

### Added

- EMGG sale

## [0.7.2] - 2022-01-28

### Fixed

- Fix auth redirect from EMGG page

## [0.7.1] - 2022-01-28

### Fixed

- Always show username on EMGG banner

## [0.7.0] - 2022-01-28

### Added

- EMGG Special Edition Live Banner

## [0.6.2] - 2022-01-24

### Added

 - Handle and reset accordingly on cancelled PulseBanner membership
 - Logging to go through datadog instead of using console logs

### Changed

- live_streams table soft check is now a hard check

## [0.6.1] - 2022-01-22

### Fixed

- Remove hardcoded userId

## [0.6.0] - 2022-01-22

### Added

- Secured feature endpoints
- User and webhook admin pages

## [0.5.6] - 2022-01-22

### Fixed

 - Incorrect error log conditional

## [0.5.5] - 2022-01-22

### Fixed

 - Twitch stream link fix

## [0.5.4] - 2022-01-22

### Added

 - Firm check of valid base64 image in DB and enable proper handling
 - Live stream and previous stream tables to track active streamers

### Fixed

- Actually truncate Twitter name

## [0.5.3] - 2022-01-16

### Added

- Logging with Winston
- Datadog log aggregation

### Fixed

- If Twitter name with "🔴 Live now |" prepended is over 50 characters, then truncate the name.
- Removed some unnecessary Discord error logs

## [0.5.2] - 2022-01-16

### Removed

 - Sale banner

## [0.5.1] - 2022-01-14

### Added

- Sale banners

## [0.5.0] - 2022-01-14

### Added

- Profile picture feature
- Remotion queues responses

## [0.4.3] - 2022-01-09

### Fix

- Prevent umami script from being blocked by adblock

## [0.4.2] - 2022-01-09

### Fix

- Fix Deploy to Production GitHub Action

## [0.4.1] - 2022-01-09

### Fix

- GitHub action by locking `@prisma/client` and `prisma` to `3.1.1`.

## [0.4.0] - 2022-01-09

### Added

 - Landing page
 - Code of conduct

### Changed

 - New OG image

## [0.3.3] - 2022-01-05

## Removed

 - Disable winter sale
 - Disable snow on website

## Fixed

 - Disable features if they are enabled and oauth fails
 - Prompt user to re-sign in to Twitter if oauth is failing
 - Logging to check user banner is properly stored base64

## [0.3.2] - 2021-12-31

## Fixed

-   Return on error for banner streamdown
-   Bug with Twitter name not updating properly if they change their twitter name manually on Twitter
-   Newsletter signup

## [0.3.1] - 2021-12-29

## Changed

-   Promo sticky text shorter for mobile
-   Added umami event for edit name text
-   Refactor s3 endpoints into utils
-   Improved Twitter API error logging

## Fixed

-   username streamdown logs

## [0.3.0] - 2021-12-20

### Added

-   Holiday decorations
-   Announcement components
-   Name changer feature

### Changed

-   Pricing page layout

### Fixed

-   Catch errors uploading banner to backup bucket
-   Update pricing handling for different levels
-   Watermark now properly removed with remotion rendering

## [0.2.1] - 2021-12-11

### Fixed

-   Listing subscriptions when there are more than 100

## [0.2.0] - 2021-12-11

### Added

-   Inform users that background images should be 1500x500
-   Custom 404 page

### Changed

-   Banner page now uses server side rendering for smoother loading
-   Added another Discord invite button to banner page
-   "Share to Twitter" Tweet format so that the link doesn't get hidden on Twitter

## [0.1.23] - 2021-12-09

### Fixed

-   Banner page
-   Validate access tokens

## [0.1.22] - 2021-12-09

### Fixed

-   Not being able to save banner settings

## [0.1.21] - 2021-12-09

### Fixed

-   Fixed glitch on banner page that shows default banner instead of user settings

## [0.1.20] - 2021-12-09

### Fixed

-   Issue where members couldn't use members-only features

## [0.1.19] - 2021-12-09

### Changed

-   Use twurple library to refresh Twitch user access tokens when getting user session

## [0.1.18] - 2021-12-07

### Changed

-   Font feature is now available

## [0.1.17] - 2021-12-06

### Added

-   Users can select different font's used in their banner (hidden)
-   OG image
-   Added Discord webhook for errors

### Changed

-   Using updated Twitch auth package

## [0.1.16] - 2021-12-05

### Changed

-   Update production GitHub Actions workflow
-   Deploy nestjs to production

## [0.1.15] - 2021-12-05

### Fixed

-   Fixed twitch client token not refreshing

### Added

-   Twitch username is now option to show on your banner
-   All user banners are saved to different bucket for safe keeping and backup on sign up

## [0.1.14] - 2021-12-02

### Fixed

-   Users couldn't sign up if they had created their Twitter account using a phone number rather than an email address (for real this time)

## [0.1.13] - 2021-12-02

### Fixed

-   Users couldn't sign up if they had created their Twitter account using a phone number rather than an email address

## [0.1.12] - 2021-12-02

### Changed

-   Improved pricing page and pricing modal UI
-   Made clear that PulseBanner is free to use
-   Made some API endpoints more secure

### Added

-   Partnered users that will get professional for free
-   Cleanup code handling whether customer is paying or not

## [0.1.11] - 2021-12-01

### Fixed

-   Don't process duplicate streamup notifications

## [0.1.10] - 2021-11-30

### Added

-   Discord webhook on user signup
-   Useful timestamps: updatedAt for banners, createdAt for users

## [0.1.9] - 2021-11-29

### Fixed

-   Handle duplicate streamup notifications without breaking

## [0.1.8] - 2021-11-29

### Added

-   Share to Twitter widget on banner page
-   Help link to Discord server
-   Social media links to footer

## [0.1.7] - 2021-11-29

### Fixed

-   Connect accounts modal not popping up after connecting to Twitter on banner page

## [0.1.6] - 2021-11-29

### Fixed

-   Stream thumbnail URLs were not getting fetched and passed into the Remotion server API call
-   Webhooks admin panel
-   API issue with /api/twitch/notification where we were getting the wrong element in array causing 500's.

### Added

-   Sample image banner backgrounds that any user level can use. Let users understand how the background images work.
-   Added toasts for when the banner is enabled/disabled letting users know the banner will/will not update next time they start streaming.

## [0.1.5] - 2021-11-24

### Added

-   Added redirect from `/` to `/banner`.
-   Restricted custom image setting for background to paying users only.

## [0.1.4] - 2021-11-24

Initial pre-release<|MERGE_RESOLUTION|>--- conflicted
+++ resolved
@@ -7,15 +7,13 @@
 
 ## Unreleased
 
-<<<<<<< HEAD
 ### Added
 
 - Banner templates
-=======
+
 ### Fixed
 
 - Missing avatars
->>>>>>> bcb4515d
 
 ## [0.8.1] - 2022-02-19
 
