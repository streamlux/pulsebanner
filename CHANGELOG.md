--- conflicted
+++ resolved
@@ -7,12 +7,11 @@
 
 ## Unreleased
 
-<<<<<<< HEAD
 ### Fixed
 
 - Users are actually able to upgrade their subscriptions
-=======
-## [0.11.9]
+
+## [0.11.9] - 2020-05-02
 
 ### Added
 
@@ -21,7 +20,6 @@
 ### Fixed
 
 -   Users are actually able to upgrade their subscriptions
->>>>>>> fa3712de
 
 ## [0.11.8] - 2022-05-02
 
