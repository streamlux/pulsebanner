--- conflicted
+++ resolved
@@ -7,15 +7,13 @@
 
 ## Unreleased
 
-<<<<<<< HEAD
 ### Added
 
 - Banner refreshing
-=======
+
 ### Changed
 
 - Cleaned up FAQ page code
->>>>>>> 12ea09d2
 
 ## [0.7.4] - 2022-01-29
 
