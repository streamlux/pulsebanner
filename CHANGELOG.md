# Changelog

All notable changes to this project will be documented in this file.

The format is based on [Keep a Changelog](https://keepachangelog.com/en/1.0.0/),
and this project adheres to [Semantic Versioning](https://semver.org/spec/v2.0.0.html).

## Unreleased

<<<<<<< HEAD
### Added

 - Partner Program
=======
## [0.8.2] - 2022-02-24

### Added

- Banner templates

### Fixed

- Missing avatars
>>>>>>> 17f4ef11

## [0.8.1] - 2022-02-19

### Fixed

- Refresh slider visual bug on mobile 

## [0.8.0] - 2022-02-19

### Added

- Banner refreshing UI and pricing

### Changed

- Name in package.json is now "pulsebanner" instead of "streamlux-saas"

### Fixed

- Locked remotion version to 2.6.6

## [0.7.11] - 2022-02-17

### Added

- Banner refreshing for personal users

## [0.7.10] - 2022-02-16

### Added

- Banner refreshing for pro users

## [0.7.9] - 2022-02-15

Patch release

## [0.7.8] - 2022-02-15

Patch release

## [0.7.7] - 2022-02-04

### Added

- Banner refreshing

## [0.7.6] - 2022-02-02

### Changed

- Banner feature is now static and we don't update original banner on streamup

### Fixed

- Empty profile picture bug

## [0.7.5] - 2022-01-30

### Changed

- Cleaned up FAQ page code
- Removed EMGG sale banners

## [0.7.4] - 2022-01-29

### Added

- FAQ sections and page

## [0.7.3] - 2022-01-28

### Added

- EMGG sale

## [0.7.2] - 2022-01-28

### Fixed

- Fix auth redirect from EMGG page

## [0.7.1] - 2022-01-28

### Fixed

- Always show username on EMGG banner

## [0.7.0] - 2022-01-28

### Added

- EMGG Special Edition Live Banner

## [0.6.2] - 2022-01-24

### Added

 - Handle and reset accordingly on cancelled PulseBanner membership
 - Logging to go through datadog instead of using console logs

### Changed

- live_streams table soft check is now a hard check

## [0.6.1] - 2022-01-22

### Fixed

- Remove hardcoded userId

## [0.6.0] - 2022-01-22

### Added

- Secured feature endpoints
- User and webhook admin pages

## [0.5.6] - 2022-01-22

### Fixed

 - Incorrect error log conditional

## [0.5.5] - 2022-01-22

### Fixed

 - Twitch stream link fix

## [0.5.4] - 2022-01-22

### Added

 - Firm check of valid base64 image in DB and enable proper handling
 - Live stream and previous stream tables to track active streamers

### Fixed

- Actually truncate Twitter name

## [0.5.3] - 2022-01-16

### Added

- Logging with Winston
- Datadog log aggregation

### Fixed

- If Twitter name with "🔴 Live now |" prepended is over 50 characters, then truncate the name.
- Removed some unnecessary Discord error logs

## [0.5.2] - 2022-01-16

### Removed

 - Sale banner

## [0.5.1] - 2022-01-14

### Added

- Sale banners

## [0.5.0] - 2022-01-14

### Added

- Profile picture feature
- Remotion queues responses

## [0.4.3] - 2022-01-09

### Fix

- Prevent umami script from being blocked by adblock

## [0.4.2] - 2022-01-09

### Fix

- Fix Deploy to Production GitHub Action

## [0.4.1] - 2022-01-09

### Fix

- GitHub action by locking `@prisma/client` and `prisma` to `3.1.1`.

## [0.4.0] - 2022-01-09

### Added

 - Landing page
 - Code of conduct

### Changed

 - New OG image

## [0.3.3] - 2022-01-05

## Removed

 - Disable winter sale
 - Disable snow on website

## Fixed

 - Disable features if they are enabled and oauth fails
 - Prompt user to re-sign in to Twitter if oauth is failing
 - Logging to check user banner is properly stored base64

## [0.3.2] - 2021-12-31

## Fixed

-   Return on error for banner streamdown
-   Bug with Twitter name not updating properly if they change their twitter name manually on Twitter
-   Newsletter signup

## [0.3.1] - 2021-12-29

## Changed

-   Promo sticky text shorter for mobile
-   Added umami event for edit name text
-   Refactor s3 endpoints into utils
-   Improved Twitter API error logging

## Fixed

-   username streamdown logs

## [0.3.0] - 2021-12-20

### Added

-   Holiday decorations
-   Announcement components
-   Name changer feature

### Changed

-   Pricing page layout

### Fixed

-   Catch errors uploading banner to backup bucket
-   Update pricing handling for different levels
-   Watermark now properly removed with remotion rendering

## [0.2.1] - 2021-12-11

### Fixed

-   Listing subscriptions when there are more than 100

## [0.2.0] - 2021-12-11

### Added

-   Inform users that background images should be 1500x500
-   Custom 404 page

### Changed

-   Banner page now uses server side rendering for smoother loading
-   Added another Discord invite button to banner page
-   "Share to Twitter" Tweet format so that the link doesn't get hidden on Twitter

## [0.1.23] - 2021-12-09

### Fixed

-   Banner page
-   Validate access tokens

## [0.1.22] - 2021-12-09

### Fixed

-   Not being able to save banner settings

## [0.1.21] - 2021-12-09

### Fixed

-   Fixed glitch on banner page that shows default banner instead of user settings

## [0.1.20] - 2021-12-09

### Fixed

-   Issue where members couldn't use members-only features

## [0.1.19] - 2021-12-09

### Changed

-   Use twurple library to refresh Twitch user access tokens when getting user session

## [0.1.18] - 2021-12-07

### Changed

-   Font feature is now available

## [0.1.17] - 2021-12-06

### Added

-   Users can select different font's used in their banner (hidden)
-   OG image
-   Added Discord webhook for errors

### Changed

-   Using updated Twitch auth package

## [0.1.16] - 2021-12-05

### Changed

-   Update production GitHub Actions workflow
-   Deploy nestjs to production

## [0.1.15] - 2021-12-05

### Fixed

-   Fixed twitch client token not refreshing

### Added

-   Twitch username is now option to show on your banner
-   All user banners are saved to different bucket for safe keeping and backup on sign up

## [0.1.14] - 2021-12-02

### Fixed

-   Users couldn't sign up if they had created their Twitter account using a phone number rather than an email address (for real this time)

## [0.1.13] - 2021-12-02

### Fixed

-   Users couldn't sign up if they had created their Twitter account using a phone number rather than an email address

## [0.1.12] - 2021-12-02

### Changed

-   Improved pricing page and pricing modal UI
-   Made clear that PulseBanner is free to use
-   Made some API endpoints more secure

### Added

-   Partnered users that will get professional for free
-   Cleanup code handling whether customer is paying or not

## [0.1.11] - 2021-12-01

### Fixed

-   Don't process duplicate streamup notifications

## [0.1.10] - 2021-11-30

### Added

-   Discord webhook on user signup
-   Useful timestamps: updatedAt for banners, createdAt for users

## [0.1.9] - 2021-11-29

### Fixed

-   Handle duplicate streamup notifications without breaking

## [0.1.8] - 2021-11-29

### Added

-   Share to Twitter widget on banner page
-   Help link to Discord server
-   Social media links to footer

## [0.1.7] - 2021-11-29

### Fixed

-   Connect accounts modal not popping up after connecting to Twitter on banner page

## [0.1.6] - 2021-11-29

### Fixed

-   Stream thumbnail URLs were not getting fetched and passed into the Remotion server API call
-   Webhooks admin panel
-   API issue with /api/twitch/notification where we were getting the wrong element in array causing 500's.

### Added

-   Sample image banner backgrounds that any user level can use. Let users understand how the background images work.
-   Added toasts for when the banner is enabled/disabled letting users know the banner will/will not update next time they start streaming.

## [0.1.5] - 2021-11-24

### Added

-   Added redirect from `/` to `/banner`.
-   Restricted custom image setting for background to paying users only.

## [0.1.4] - 2021-11-24

Initial pre-release<|MERGE_RESOLUTION|>--- conflicted
+++ resolved
@@ -7,11 +7,10 @@
 
 ## Unreleased
 
-<<<<<<< HEAD
 ### Added
 
  - Partner Program
-=======
+
 ## [0.8.2] - 2022-02-24
 
 ### Added
@@ -21,7 +20,6 @@
 ### Fixed
 
 - Missing avatars
->>>>>>> 17f4ef11
 
 ## [0.8.1] - 2022-02-19
 
