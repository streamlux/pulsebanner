--- conflicted
+++ resolved
@@ -7,18 +7,16 @@
 
 ## [Unreleased]
 
-<<<<<<< HEAD
 ### Fixed
 
 - Stream thumbnail URLs were not getting fetched and passed into the Remotion server API call
 - Webhooks admin panel
-=======
+- API issue with /api/twitch/notification where we were getting the wrong element in array causing 500's.
+
 ### Added
 
 - Sample image banner backgrounds that any user level can use. Let users understand how the background images work.
-- Fixed api issue with /api/twitch/notification where we were getting the wrong element in array causing 500's.
 - Added toasts for when the banner is enabled/disabled letting users know the banner will/will not update next time they start streaming.
->>>>>>> 8741ff08
 
 ## [0.1.5] - 2021-11-24
 
