--- conflicted
+++ resolved
@@ -7,18 +7,16 @@
 
 ## Unreleased
 
-<<<<<<< HEAD
 ### Added
 
  - Handle and reset accordingly on cancelled PulseBanner membership
  - Logging to go through datadog instead of using console logs
-=======
+
 ## [0.6.1] - 2022-01-22
 
 ### Fixed
 
 - Remove hardcoded userId
->>>>>>> 43a60a1d
 
 ## [0.6.0] - 2022-01-22
 
