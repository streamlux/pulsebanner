--- conflicted
+++ resolved
@@ -7,11 +7,10 @@
 
 ## Unreleased
 
-<<<<<<< HEAD
 ### Added
 
  - Partner Program
-=======
+
 ## [0.7.11] - 2022-02-17
 
 ### Added
@@ -49,7 +48,6 @@
 - Empty profile picture bug
 
 ## [0.7.5] - 2022-01-30
->>>>>>> c5815607
 
 ### Changed
 
