# Changelog

All notable changes to this project will be documented in this file.

The format is based on [Keep a Changelog](https://keepachangelog.com/en/1.0.0/),
and this project adheres to [Semantic Versioning](https://semver.org/spec/v2.0.0.html).

## Unreleased

<<<<<<< HEAD
### Added

 - Partnered users that will get professional for free
 - Cleanup code handling whether customer is paying or not
=======
## [0.1.10] - 2021-11-30

### Added

- Discord webhook on user signup
- Useful timestamps: updatedAt for banners, createdAt for users

## [0.1.9] - 2021-11-29

### Fixed

- Handle duplicate streamup notifications without breaking
>>>>>>> 48e5aa29

## [0.1.8] - 2021-11-29

### Added

- Share to Twitter widget on banner page
- Help link to Discord server 
- Social media links to footer

## [0.1.7] - 2021-11-29

### Fixed

- Connect accounts modal not popping up after connecting to Twitter on banner page

## [0.1.6] - 2021-11-29

### Fixed

- Stream thumbnail URLs were not getting fetched and passed into the Remotion server API call
- Webhooks admin panel
- API issue with /api/twitch/notification where we were getting the wrong element in array causing 500's.

### Added

- Sample image banner backgrounds that any user level can use. Let users understand how the background images work.
- Added toasts for when the banner is enabled/disabled letting users know the banner will/will not update next time they start streaming.

## [0.1.5] - 2021-11-24

### Added 

- Added redirect from `/` to `/banner`.
- Restricted custom image setting for background to paying users only.

## [0.1.4] - 2021-11-24

Initial pre-release <|MERGE_RESOLUTION|>--- conflicted
+++ resolved
@@ -7,12 +7,11 @@
 
 ## Unreleased
 
-<<<<<<< HEAD
 ### Added
 
  - Partnered users that will get professional for free
  - Cleanup code handling whether customer is paying or not
-=======
+
 ## [0.1.10] - 2021-11-30
 
 ### Added
@@ -25,7 +24,6 @@
 ### Fixed
 
 - Handle duplicate streamup notifications without breaking
->>>>>>> 48e5aa29
 
 ## [0.1.8] - 2021-11-29
 
