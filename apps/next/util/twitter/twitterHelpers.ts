--- conflicted
+++ resolved
@@ -128,8 +128,7 @@
     return 200;
 }
 
-<<<<<<< HEAD
-export async function getTwitterProfilePic(oauth_token: string, oauth_token_secret: string, providerAccountId: string): Promise<string> {
+export async function getTwitterProfilePic(userId: string, oauth_token: string, oauth_token_secret: string, providerAccountId: string): Promise<string> {
     const client = createTwitterClient(oauth_token, oauth_token_secret);
 
     try {
@@ -140,12 +139,12 @@
         const profilePic = response.profile_image_url_https.replace('_normal', '');
         return profilePic;
     } catch (e) {
-        handleTwitterApiError(e, 'error getting twitter profile pic, setting to empty');
+        handleTwitterApiError(userId, e, 'error getting twitter profile pic, setting to empty');
         return 'empty';
     }
 }
 
-export async function updateProfilePic(oauth_token: string, oauth_token_secret: string, profilePicBase64: string): Promise<TwitterResponseCode> {
+export async function updateProfilePic(userId: string, oauth_token: string, oauth_token_secret: string, profilePicBase64: string): Promise<TwitterResponseCode> {
     const client = createTwitterClient(oauth_token, oauth_token_secret);
 
     // this will only be hit or used on streamdown.See if we even need this by changing to user? Not sure how to test this really
@@ -163,32 +162,16 @@
                 image: profilePicBase64,
             });
         } catch (e) {
-            handleTwitterApiError(e, 'Updating profile picture');
+            handleTwitterApiError(userId, e, 'Updating profile picture');
             return 400;
         }
     }
     console.log('success updating profile picture');
     return 200;
-}
-
-function handleTwitterApiError(e: { errors?: { message: string; code: number }[]; _headers?: any }, context?: string) {
-=======
-export async function validateAuthentication(oauth_token: string, oauth_token_secret: string): Promise<boolean> {
-    const client = createTwitterClient(oauth_token, oauth_token_secret);
-    // if we get a vaild response, we know they are verified and have not revoked the application. They could be still signed in at this point regardless
-    try {
-        await client.accountsAndUsers.accountVerifyCredentials();
-    } catch (e) {
-        // any failure (regardless or error code) make them re-authenticate
-        console.log('unsuccessful twitter authentication, requiring re-authentication.');
-        return false;
-    }
-    return true;
 }
 
 // would need to pass in the userId here
 async function handleTwitterApiError(userId: string, e: { errors?: { message: string; code: number }[]; _headers?: any }, context?: string) {
->>>>>>> 0f1b0f99
     if ('errors' in e) {
         // Twitter API error
         if (e.errors[0].code === 88) {
