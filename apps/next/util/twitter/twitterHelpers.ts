import { TwitterClient } from 'twitter-api-client';
import { sendError } from '../discord/sendError';

export type TwitterResponseCode = 200 | 400;

export const createTwitterClient = (oauth_token: string, oauth_token_secret: string): TwitterClient => {
    return new TwitterClient({
        apiKey: process.env.TWITTER_ID,
        apiSecret: process.env.TWITTER_SECRET,
        accessToken: oauth_token,
        accessTokenSecret: oauth_token_secret,
    });
};

export async function getBanner(oauth_token: string, oauth_token_secret: string, providerAccountId: string): Promise<string> {
    const client = createTwitterClient(oauth_token, oauth_token_secret);
    let imageUrl: string = undefined;
    try {
        const response = await client.accountsAndUsers.usersProfileBanner({
            user_id: providerAccountId,
        });
        imageUrl = response.sizes['1500x500'].url;
        console.log('imageUrl: ', imageUrl);
    } catch (e) {
        handleTwitterApiError(e);
        console.log('User does not have a banner setup. Will save empty for later: ', e);
        imageUrl = 'empty';
    }

    return imageUrl;
}

// pass it the banner so we can just upload the base64 or image url directly
export async function updateBanner(oauth_token: string, oauth_token_secret: string, bannerBase64: string): Promise<TwitterResponseCode> {
    const client = createTwitterClient(oauth_token, oauth_token_secret);

    // We store empty string if user did not have an existing banner
    if (bannerBase64 === 'empty') {
        try {
            await client.accountsAndUsers.accountRemoveProfileBanner();
        } catch (e) {
            handleTwitterApiError(e);
            return 400;
        }
    } else {
        try {
            await client.accountsAndUsers.accountUpdateProfileBanner({
                banner: bannerBase64,
            });
        } catch (e) {
            handleTwitterApiError(e);
            console.log('failed to update banner');
            return 400;
        }
    }
    console.log('success updating banner');
    return 200;
}

// pass in the twitch url here that we will get from somewhere the user uploads it (TBD)
export async function tweetStreamStatusLive(oauth_token: string, oauth_token_secret: string, streamLink?: string, tweetContent?: string): Promise<TwitterResponseCode> {
    const client = createTwitterClient(oauth_token, oauth_token_secret);

    try {
        await client.tweets.statusesUpdate({
            status: tweetContent === undefined ? `I am live! Come join the stream on twitch! ${streamLink}` : `${tweetContent} ${streamLink}`,
        });
    } catch (e) {
        // there could be a problem with how long the string is
        console.log('error with publishing the tweet: ', e);
        handleTwitterApiError(e);
        return 400;
    }
    return 200;
}

export async function tweetStreamStatusOffline(oauth_token: string, oauth_token_secret: string, streamLink?: string, tweetContent?: string): Promise<TwitterResponseCode> {
    const client = createTwitterClient(oauth_token, oauth_token_secret);

    try {
        await client.tweets.statusesUpdate({
            status: tweetContent === undefined ? `Thanks for watching! I will be live again soon! ${streamLink}` : `${tweetContent} ${streamLink}`,
        });
    } catch (e) {
        // there could be a problem with how long the string is
        console.log('error with publishing the tweet: ', e);
        handleTwitterApiError(e);
        return 400;
    }
    return 200;
}

export async function getCurrentTwitterName(oauth_token: string, oauth_token_secret: string): Promise<string> {
    const client = createTwitterClient(oauth_token, oauth_token_secret);

    try {
        const account = await client.accountsAndUsers.accountVerifyCredentials();
        const name = account.name;
        return name;
    } catch (e) {
        console.log('Errror getting twitter name: ', e);
        handleTwitterApiError(e);
        return '';
    }
}

export async function updateTwitterName(oauth_token: string, oauth_token_secret: string, name: string): Promise<TwitterResponseCode> {
    const client = createTwitterClient(oauth_token, oauth_token_secret);

    try {
        await client.accountsAndUsers.accountUpdateProfile({ name: name });
    } catch (e) {
        console.log('error updating twitter name: ', e);
        handleTwitterApiError(e, 'Updating Twitter name');
        return 400;
    }
    return 200;
}

<<<<<<< HEAD
export async function getTwitterProfilePic(oauth_token: string, oauth_token_secret: string, providerAccountId: string): Promise<string> {
    const client = createTwitterClient(oauth_token, oauth_token_secret);

    try {
        const response = await client.accountsAndUsers.usersShow({ user_id: providerAccountId });
        const profilePic = response.profile_image_url_https;
        return profilePic;
    } catch (e) {
        console.log('error getting twitter profile pic, setting to empty: ', e);
        return 'empty';
    }
}

export async function updateProfilePic(oauth_token: string, oauth_token_secret: string, profilePicBase64: string): Promise<TwitterResponseCode> {
    const client = createTwitterClient(oauth_token, oauth_token_secret);

    // this will only be hit or used on streamdown.See if we even need this by changing to user? Not sure how to test this really
    if (profilePicBase64 === 'empty') {
        try {
            await client.accountsAndUsers.accountUpdateProfileImage({
                image: profilePicBase64,
            });
        } catch (e) {
            console.log('Error updating empty profile image: ', e);
        }
    } else {
        try {
            await client.accountsAndUsers.accountUpdateProfileImage({
                image: profilePicBase64,
            });
        } catch (e) {
            if ('errors' in e) {
                // Twitter API error
                if (e.errors[0].code === 88)
                    // rate limit exceeded
                    console.log('Rate limit will reset on', new Date(e._headers.get('x-rate-limit-reset') * 1000));
                // some other kind of error, e.g. read-only API trying to POST
                else console.log('Other error');
            } else {
                // non-API error, e.g. network problem or invalid JSON in response
                console.log('Non api error');
            }
            console.log('failed to update profile picture');
            return 400;
        }
    }
    console.log('success updating profile picture');
    return 200;
=======
function handleTwitterApiError(e: { errors?: { message: string, code: number }[], _headers?: any }, context?: string) {
    if ('errors' in e) {
        // Twitter API error
        if (e.errors[0].code === 88) {

            // rate limit exceeded
            console.error('Rate limit error, code 88. Rate limit will reset on', new Date(e._headers.get('x-rate-limit-reset') * 1000));
            sendError({ ...e.errors[0], name: 'TwitterRateLimitError' }, context);
        } else if (e.errors[0].code === 89) {
            // Invalid or expired token error
            sendError({ ...e.errors[0], name: 'TwitterAPIInvalidTokenError' }, 'Invalid or expired token error. Context: ' + context);
        }
        // some other kind of error, e.g. read-only API trying to POST
        else {
            sendError(e as any, 'Other Twitter API error occured. Context: ' + context);
        }
    } else {
        // non-API error, e.g. network problem or invalid JSON in response
        sendError(e as any, 'Non Twitter API error occured. Context: ' + context);
    }
>>>>>>> ddd21b9a
}<|MERGE_RESOLUTION|>--- conflicted
+++ resolved
@@ -117,7 +117,6 @@
     return 200;
 }
 
-<<<<<<< HEAD
 export async function getTwitterProfilePic(oauth_token: string, oauth_token_secret: string, providerAccountId: string): Promise<string> {
     const client = createTwitterClient(oauth_token, oauth_token_secret);
 
@@ -126,7 +125,7 @@
         const profilePic = response.profile_image_url_https;
         return profilePic;
     } catch (e) {
-        console.log('error getting twitter profile pic, setting to empty: ', e);
+        handleTwitterApiError(e, 'error getting twitter profile pic, setting to empty');
         return 'empty';
     }
 }
@@ -149,29 +148,18 @@
                 image: profilePicBase64,
             });
         } catch (e) {
-            if ('errors' in e) {
-                // Twitter API error
-                if (e.errors[0].code === 88)
-                    // rate limit exceeded
-                    console.log('Rate limit will reset on', new Date(e._headers.get('x-rate-limit-reset') * 1000));
-                // some other kind of error, e.g. read-only API trying to POST
-                else console.log('Other error');
-            } else {
-                // non-API error, e.g. network problem or invalid JSON in response
-                console.log('Non api error');
-            }
-            console.log('failed to update profile picture');
+            handleTwitterApiError(e, 'Updating profile picture');
             return 400;
         }
     }
     console.log('success updating profile picture');
     return 200;
-=======
-function handleTwitterApiError(e: { errors?: { message: string, code: number }[], _headers?: any }, context?: string) {
+}
+
+function handleTwitterApiError(e: { errors?: { message: string; code: number }[]; _headers?: any }, context?: string) {
     if ('errors' in e) {
         // Twitter API error
         if (e.errors[0].code === 88) {
-
             // rate limit exceeded
             console.error('Rate limit error, code 88. Rate limit will reset on', new Date(e._headers.get('x-rate-limit-reset') * 1000));
             sendError({ ...e.errors[0], name: 'TwitterRateLimitError' }, context);
@@ -187,5 +175,4 @@
         // non-API error, e.g. network problem or invalid JSON in response
         sendError(e as any, 'Non Twitter API error occured. Context: ' + context);
     }
->>>>>>> ddd21b9a
 }