--- conflicted
+++ resolved
@@ -78,10 +78,6 @@
     );
     return (
         <>
-<<<<<<< HEAD
-           <NewsletterModal isOpen={isOpen} onClose={onClose} />
-=======
->>>>>>> ce87e19d
             <header>
                 <noscript>
                     <style>{`.nojs-show { opacity: 1; top: 0; }`}</style>
