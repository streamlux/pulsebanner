--- conflicted
+++ resolved
@@ -266,49 +266,6 @@
                     </Center>
                 )}
             </header>
-<<<<<<< HEAD
-            {breakpointValue.mobile && (
-                <Center>
-                    <Box background={colorMode === 'dark' ? 'gray.700' : 'blackAlpha.200'} w="full" mx="2" py="2" px={['2', '8']} rounded="md">
-                        <Center id="nav-links" fontSize={['sm', 'md']} className={`nojs-show ${!session && loading ? styles.loading : styles.loaded}`}>
-                            <Wrap spacing={['4', '16', '20', '24']}>
-                                <WrapItem>
-                                    <NextLink href="/profile" passHref>
-                                        <HStack>
-                                            <Link>Profile Pic</Link>
-                                        </HStack>
-                                    </NextLink>
-                                </WrapItem>
-                                <WrapItem>
-                                    <NextLink href="/banner" passHref>
-                                        <Link>Banner</Link>
-                                    </NextLink>
-                                </WrapItem>
-                                <WrapItem>
-                                    <NextLink href="/name" passHref>
-                                        <HStack>
-                                            <Link>Name Changer</Link>
-                                        </HStack>
-                                    </NextLink>
-                                </WrapItem>
-                                <WrapItem>
-                                    <NextLink href="/pricing" passHref>
-                                        <Link>Pricing</Link>
-                                    </NextLink>
-                                </WrapItem>
-                                <WrapItem>
-                                    <NextLink href="/partner" passHref>
-                                        <Link>Partner Program</Link>
-                                    </NextLink>
-                                </WrapItem>
-                            </Wrap>
-                        </Center>
-                    </Box>
-                </Center>
-            )}
-=======
-
->>>>>>> c5815607
             {promo && (
                 <Center pt={['4', '2']}>
                     <Box px="4" py="2" mx="4" color={colorMode === 'dark' ? 'black' : 'black'} w={['fit-content']} bg="green.200" rounded="lg">
