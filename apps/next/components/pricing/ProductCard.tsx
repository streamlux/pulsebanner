import { APIPaymentObject, PaymentPlan } from '@app/util/database/paymentHelpers';
import { CheckIcon } from '@chakra-ui/icons';
import { WrapItem, Box, Flex, VStack, Heading, HStack, chakra, ScaleFade, Button, List, ListItem, ListIcon, Text, Tag, Stack, Spacer } from '@chakra-ui/react';
import type { Price, PriceInterval, Product } from '@prisma/client';
import React from 'react';
import { FaArrowRight } from 'react-icons/fa';
import useSWR from 'swr';
import { Card } from '../Card';

interface ProductProps {
    product: Product & { prices: Price[] };
    billingInterval: PriceInterval;
    handlePricingClick: (priceId: string) => void;
}

export const ProductCard: React.FC<ProductProps> = ({ product, billingInterval, handlePricingClick }) => {
    const price: Price = product?.prices?.find((one: Price) => one.interval === billingInterval);
    const monthlyPrice: Price = product?.prices.find((one: Price) => one.interval === 'month');

    const { data: paymentPlanResponse } = useSWR<APIPaymentObject>('payment', async () => (await fetch('/api/user/subscription')).json());
    const paymentPlan: PaymentPlan = paymentPlanResponse === undefined ? 'Free' : paymentPlanResponse.plan;

    if (!price || !monthlyPrice) {
        return null;
    }

<<<<<<< HEAD
    const sharedFeatureList = ['Remove watermark', 'Unlimited color options', 'Upload a custom background image', 'Custom fonts', 'Username update ⭐NEW'];
=======
    const sharedFeatureList = ['Unlimited color options', 'Upload a custom background image', 'Custom fonts'];
>>>>>>> 1614af94
    const personalFeatureList = sharedFeatureList.concat(['High quality image rendering', 'Thumbnail refreshing (coming soon)']);
    const professionalFeatureList = sharedFeatureList.concat(['Remove watermark', 'Ultra high image quality', 'Unlock all features', 'Fastest thumbnail refreshing (coming soon)']);

    const featureDescriptionMapping: Record<string, string[]> = {
        Personal: personalFeatureList,
        Professional: professionalFeatureList,
    };

    return (
        <WrapItem key={product.name} w="full" h="full">
            <Card props={{ w: 'full', h: 'full' }}>
                <Box w="full">
                    <Flex direction="row" justify="space-between" alignItems="center">
                        <VStack alignItems="start" spacing={0}>
                            <Heading size="lg">{product.name}</Heading>
                            <Text>{product.description ?? 'Missing description'}</Text>
                        </VStack>

                        <VStack spacing={0} onClick={() => handlePricingClick(price.id)} cursor="pointer">
                            <Stack direction={['column', 'row']} alignItems={['center', 'center']} w="full" spacing={[0, 2]}>
                                {billingInterval === 'month' && (
                                    <Text fontSize="2xl" fontWeight="extrabold" lineHeight="tight" as={chakra.span} bg="green.200" px="1" py="0.5" rounded="md" color="black">
                                        {`$${(price.unitAmount / 100).toFixed(2)}`}
                                    </Text>
                                )}
                                {billingInterval === 'year' && (
                                    <>
                                        <Text fontSize="2xl" fontWeight="extrabold" lineHeight="tight" as={chakra.span} bg="green.200" px="1" py="0.5" rounded="md" color="black">
                                            {`$${(price.unitAmount / 100 / (billingInterval === 'year' ? 12 : 1)).toFixed(2)}`}
                                        </Text>
                                        <Text fontSize="2xl" fontWeight="extrabold" lineHeight="tight" as="s">{`$${monthlyPrice.unitAmount / 100}`}</Text>
                                    </>
                                )}
                            </Stack>

                            <Box w="full">
                                {billingInterval === 'year' && (
                                    <ScaleFade initialScale={0.9} in={billingInterval === 'year'} style={{ width: '100%' }}>
                                        <Text fontSize="xs" w={['90px', 'full']} textAlign="right" pr={['2', 0]}>
                                            per month{billingInterval === 'year' ? ', billed annually' : ''}
                                        </Text>
                                    </ScaleFade>
                                )}
                                {billingInterval === 'month' && (
                                    <ScaleFade initialScale={0.9} in={billingInterval === 'month'} style={{ width: '100%' }}>
                                        <Text fontSize="xs" textAlign="right" w={['90px', 'full']} pr={['2', 0]}>
                                            per month
                                        </Text>
                                    </ScaleFade>
                                )}
                            </Box>
                        </VStack>
                    </Flex>
                </Box>

                <Box flexGrow={2}>
                    <Heading size="md">{"What's included"}</Heading>
                    <List>
                        {featureDescriptionMapping[product.name].map((feature) => (
                            <ListItem key={feature}>
                                <ListIcon color="green.200" as={CheckIcon} />
                                {feature}
                            </ListItem>
                        ))}
                    </List>
                </Box>

                <Box justifySelf="flex-end">
                    <Flex w="full" justifyContent="space-between">
                        <Spacer />
                        <Button
                            fontWeight="bold"
                            disabled={product.name === paymentPlan}
                            onClick={() => handlePricingClick(price.id)}
                            colorScheme="green"
                            rightIcon={<FaArrowRight />}
                        >
                            Buy {product.name}
                        </Button>
                    </Flex>
                </Box>
            </Card>
        </WrapItem>
    );
};<|MERGE_RESOLUTION|>--- conflicted
+++ resolved
@@ -24,11 +24,7 @@
         return null;
     }
 
-<<<<<<< HEAD
-    const sharedFeatureList = ['Remove watermark', 'Unlimited color options', 'Upload a custom background image', 'Custom fonts', 'Username update ⭐NEW'];
-=======
-    const sharedFeatureList = ['Unlimited color options', 'Upload a custom background image', 'Custom fonts'];
->>>>>>> 1614af94
+    const sharedFeatureList = ['Unlimited color options', 'Upload a custom background image', 'Custom fonts', 'Name Changer ⭐ NEW'];
     const personalFeatureList = sharedFeatureList.concat(['High quality image rendering', 'Thumbnail refreshing (coming soon)']);
     const professionalFeatureList = sharedFeatureList.concat(['Remove watermark', 'Ultra high image quality', 'Unlock all features', 'Fastest thumbnail refreshing (coming soon)']);
 
