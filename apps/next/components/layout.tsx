--- conflicted
+++ resolved
@@ -25,10 +25,7 @@
 import NextLink from 'next/link';
 import { holidayDecor, promo, promoCode } from '@app/util/constants';
 import { useRouter } from 'next/router';
-<<<<<<< HEAD
 import emggLogo from '@app/public/emgg/logo.png';
-=======
->>>>>>> 43a60a1d
 
 export default function Layout({ children }) {
     const { colorMode } = useColorMode();
@@ -37,14 +34,11 @@
     });
     const breakpoint = useBreakpoint();
     const router = useRouter();
-<<<<<<< HEAD
     const emgg = router.asPath === '/emgg';
-=======
 
     const pagesWithoutPromo = ['/admin', '/admin/banner'];
     const showPromo = promo && isOpen && breakpoint !== 'base' && !pagesWithoutPromo.includes(router.asPath);
 
->>>>>>> 43a60a1d
     return (
         <>
             <Flex direction="column" as={chakra.div} minH="100vh" bg={emgg ? 'black' : undefined}>
