/* eslint-disable no-case-declarations */
import { GiftPurchase, PriceType } from '@prisma/client';
import Stripe from 'stripe';
import { timestampToDate } from '../../../util/common';
import { createApiHandler } from '../../../util/ssr/createApiHandler';
import stripe from '../../../util/ssr/stripe';
import prisma from '../../../util/ssr/prisma';
import { sendMessage } from '@app/util/discord/sendMessage';
import { FeaturesService } from '@app/services/FeaturesService';
import { TwitterResponseCode, updateProfilePic } from '@app/services/twitter/twitterHelpers';
import { flipFeatureEnabled } from '@app/services/postgresHelpers';
import { defaultBannerSettings } from '@app/pages/banner';
import { logger } from '@app/util/logger';
import { commissionLookupMap } from '@app/services/partner/constants';
import { handleSubscriptionCheckoutSessionComplete } from '@app/services/stripe/checkoutSessionCompleted/handleSubscriptionCheckoutSessionComplete';
import env from '@app/util/env';
import { sendGiftPurchaseEmail } from '@app/services/stripe/emailHelper';
import { giftPricingLookupMap } from '@app/services/stripe/gift/constants';
import { handleGiftPurchase } from '@app/services/stripe/handleGiftPurchase';
import { getInvoiceInformation, updateInvoiceTables } from '@app/services/stripe/invoiceHelpers';
import { S3Service } from '@app/services/S3Service';
import { AccountsService } from '@app/services/AccountsService';
import { Context } from '@app/services/Context';

// Stripe requires the raw body to construct the event.
export const config = {
    api: {
        bodyParser: false,
    },
};

// eslint-disable-next-line @typescript-eslint/no-explicit-any
async function buffer(readable: any) {
    const chunks: any[] = [];
    for await (const chunk of readable) {
        chunks.push(typeof chunk === 'string' ? Buffer.from(chunk) : chunk);
    }
    return Buffer.concat(chunks);
}

const relevantEvents = new Set([
    'product.created',
    'product.updated',
    'price.created',
    'price.updated',
    'checkout.session.completed',
    'customer.subscription.updated',
    'customer.subscription.deleted',
    'invoice.payment_succeeded',
]);

const handler = createApiHandler();

handler.post(async (req, res) => {
    const buf = await buffer(req);
    const sig = req.headers['stripe-signature'] as string | string[] | Buffer;
    let event;

    try {
        event = stripe.webhooks.constructEvent(buf, sig, env.STRIPE_WEBHOOK_SECRET);
    } catch (e) {
        const err = e as any;
        logger.error(`❌ Error verifying webhook. Message: ${err?.message}`);
        logger.error('secret', env.STRIPE_WEBHOOK_SECRET);
        return res.status(400).send(`Webhook Error: ${err?.message}`);
    }

    if (relevantEvents.has(event.type)) {
        try {
            switch (event.type) {
                case 'product.created':
                case 'product.updated':
                    const data = event.data.object as Stripe.Product;
                    await prisma.product.upsert({
                        where: {
                            id: data.id,
                        },
                        update: {
                            name: data.name,
                            description: data.description,
                            active: data.active,
                            metadata: data.metadata,
                        },
                        create: {
                            id: data.id,
                            name: data.name,
                            description: data.description,
                            active: data.active,
                            metadata: data.metadata,
                        },
                    });
                    break;
                case 'price.created':
                case 'price.updated': {
                    const data = event.data.object as Stripe.Price;
                    await prisma.price.upsert({
                        where: {
                            id: data.id,
                        },
                        update: {
                            active: data.active,
                            currency: data.currency,
                            type: data.type as PriceType,
                            unitAmount: data.unit_amount,
                            interval: data.recurring?.interval,
                            interval_count: data.recurring?.interval_count,
                            trial_period_days: data.recurring?.trial_period_days,
                            nickname: data.nickname,
                            metadata: data.metadata
                        },
                        create: {
                            id: data.id,
                            active: data.active,
                            currency: data.currency,
                            type: data.type as PriceType,
                            unitAmount: data.unit_amount,
                            interval: data.recurring?.interval,
                            interval_count: data.recurring?.interval_count,
                            trial_period_days: data.recurring?.trial_period_days,
                            product: {
                                connect: {
                                    id: data.product as string,
                                },
                            },
                            nickname: data.nickname,
                            metadata: data.metadata
                        },
                    });
                    break;
                }
                case 'customer.subscription.deleted': {
                    const data = event.data.object as Stripe.Subscription;

                    const subscriptionInfo = await prisma.subscription.findFirst({
                        where: {
                            id: data.id,
                        },
                    });

                    const userId = subscriptionInfo === null ? null : subscriptionInfo.userId;

                    await prisma.subscription.delete({
                        where: {
                            id: data.id,
                        },
                    });

                    /**
                     * We need to handle when the user delete's their subscription. Steps to cleanup
                     *
                     * 1. Turn off pfp feature. We should probably do this gracefully by resetting it to their original image in the db.
                     * 2. Reset their banner to be the default props. If they are live, it does not matter. Update what they have in the db directly.
                     * 3. Reset name feature to be the default value. Again, handle if they are live gracefully by updating it right then to the default.
                     */
                    if (userId) {
                        const context = new Context(userId, {
                            action: 'Handling Stripe subscription deleted webhook',
                        });

                        sendMessage(`"${userId}" unsubscribed from premium plan`, env.DISCORD_CANCELLED_SUBSCRIBER_URL);

                        // get the user's twitter info
                        const twitterInfo = await AccountsService.getTwitterInfo(userId);

                        if (twitterInfo) {
                            const enabledFeatures = await FeaturesService.listEnabled(context);

                            // disable the profile picture if it is enabled
                            if (enabledFeatures.includes('profileImage')) {
                                const base64Image: string | undefined = await S3Service.download(context, env.PROFILE_PIC_BUCKET_NAME, userId);
                                if (base64Image) {
                                    const profilePicStatus: TwitterResponseCode = await updateProfilePic(
                                        context,
                                        twitterInfo.oauth_token,
                                        twitterInfo.oauth_token_secret,
                                        base64Image
                                    );
                                    if (profilePicStatus === 200) {
                                        context.logger.info('Successfully reset profile picture on subscription deleted.', { userId: userId });
                                    } else {
                                        context.logger.error('Error resetting profile picture on subscription deleted.', { userId: userId });
                                    }
                                } else {
                                    context.logger.error('could not find a base64 original profile picture image.', { userId: userId });
                                }
                                await flipFeatureEnabled(context, 'profileImage');
                                context.logger.info('Profile image disabled on subscription cancelled.', { userId: userId });
                            }

                            // update the banner to default properties. It is too difficualt to tell what is default and what isn't individually.
                            // if this returns null, the user never setup a banner. That is fine
                            const bannerUpdate = await prisma.banner.update({
                                where: {
                                    userId: userId,
                                },
                                data: {
                                    userId: userId,
                                    backgroundId: defaultBannerSettings.backgroundId,
                                    foregroundId: defaultBannerSettings.foregroundId,
                                    foregroundProps: defaultBannerSettings.foregroundProps as any,
                                    backgroundProps: defaultBannerSettings.backgroundProps as any,
                                },
                            });

                            if (bannerUpdate) {
                                context.logger.info(`Banner reset back to default values on subscription cancelled for user: ${userId}`, { userId: userId });
                            } else {
                                context.logger.error(`No banner found on user subscription cancelled. User: ${userId}`, { userId: userId });
                            }

                            // reset name feature to default value. Get their original name and then append to the front of that
                            const twitterOriginalName = await prisma.twitterOriginalName.findFirst({
                                where: {
                                    userId: userId,
                                },
                            });

                            if (twitterOriginalName && twitterOriginalName.originalName) {
                                const newLiveName = `🔴 Live now | ${twitterOriginalName.originalName}`.substring(0, 50);
                                await prisma.twitterName.update({
                                    where: {
                                        userId: userId,
                                    },
                                    data: {
                                        streamName: newLiveName,
                                    },
                                });
                            }

                            // we need to check if they are in the partner program. If they are, we need to archive the affiliate
                            const affiliateId = await prisma.partnerInformation.findUnique({
                                where: {
                                    userId: userId,
                                },
                            });

                            // if they are an affiliate, archive their account
                            if (affiliateId !== null) {
                                // archive the user
                                // const response = await axios.post(`https://api.leaddyno.com/v1/${affiliateId}/archive`, {
                                //     key: process.env.LEADDYNO_API_KEY,
                                // });
                                // if (response.data?.archived) {
                                //     logger.info('Successfully archived user from being an affiliate.', { userId });
                                // } else {
                                //     logger.error('Unsuccessful in archiving user that is no longer subscribed.', { userId });
                                // }
                            }

                            context.logger.info('Successfully reset name if needed. All features handled on subscription cancelled.', { userId: userId });
                        }
                    }

                    break;
                }
                case 'customer.subscription.updated': {
                    const data = event.data.object as Stripe.Subscription;

                    // We don't insert the subscription into the db if it is not active.
<<<<<<< HEAD
                    // so we don't handle customer.subscription.update events for 'incomplete' and 'incomplete' expired subscriptions
=======
                    // so we don't handle customer.subscription.update events if the status is 'incomplete' or 'incomplete_expired'.
>>>>>>> 854a90da
                    // Read more: https://stripe.com/docs/api/subscriptions/object#subscription_object-status
                    if (data.collection_method === 'charge_automatically') {
                        if (data.status === 'incomplete' || data.status === 'incomplete_expired') {
                            break;
                        }
                    }

                    await prisma.subscription.update({
                        where: {
                            id: data.id,
                        },
                        data: {
                            price: {
                                connect: {
                                    id: data.items.data[0].price.id,
                                },
                            },
                            status: data.status,
                            metadata: data.metadata,
                            cancel_at_period_end: data.cancel_at_period_end,
                            canceled_at: timestampToDate(data.canceled_at),
                            cancel_at: timestampToDate(data.cancel_at),
                            start_date: timestampToDate(data.start_date),
                            ended_at: timestampToDate(data.ended_at),
                            trial_start: timestampToDate(data.trial_start),
                            trial_end: timestampToDate(data.trial_end),
                        },
                    });
                    break;
                }
                case 'checkout.session.completed': {
                    const data = event.data.object as Stripe.Checkout.Session;

                    // we get the mode it is in. If it's a subscription mode, we know it's for a indivdiual account
                    // otherwise, it's a giveaway
                    const mode: Stripe.Checkout.Session.Mode = data.mode;

                    // we need to handle the payment mode in a diffrent
                    if (mode === 'subscription') {
                        // if it's a subscription, we handle as we have in the past
                        await handleSubscriptionCheckoutSessionComplete(data);
                    } else if (mode === 'payment') {
                        // this is one time payments. We need to generate a code for the specific price point and send email
                        // get the userId for the customer
                        const customerEmail = data.customer_details?.email;

                        // We use the `client_reference_id` on the checkout session to find the user.
                        // We set the `client_reference_id` to the user ID when we create the checkout session in create-checkout-session.ts.
                        const userId = data.client_reference_id;

                        const lineItems = await stripe.checkout.sessions.listLineItems(data.id, {
                            limit: 100,
                        });

                        if (userId) {
                            const promises: (Promise<GiftPurchase | undefined>)[] = [];
                            for await (const lineItem of lineItems.data) {
                                for (let i = 0; i < (lineItem?.quantity ?? 0); i++) {
                                    const promise = async () => {
                                        // eslint-disable-next-line @typescript-eslint/no-non-null-assertion
                                        const priceId = lineItem.price!.id;
                                        const amountTotal: number = lineItem.amount_total;

                                        // lookup the priceId to couponCode
                                        const giftCouponId: string | undefined = priceId ? giftPricingLookupMap[priceId] : undefined;

                                        if (giftCouponId) {
                                            const giftPurchase: GiftPurchase | undefined = await handleGiftPurchase(giftCouponId, amountTotal, userId, customerEmail ?? '', priceId, data.id, i);
                                            // if we successfully generated a couponCode, we send the customer an email
                                            logger.info('handled stripe promo code successfully', { giftPurchaseId: giftPurchase?.id });
                                            return giftPurchase;
                                        }
                                    };
                                    promises.push(promise());
                                }
                            }

                            Promise.all(promises).then((giftPurchases) => {
                                logger.info('Handle all line items.', { checkoutSessionId: data.id });

                                // send an email containing all the gift info for all the gifts purchased

                                if (customerEmail) {
                                    const notify = async () => {
                                        sendGiftPurchaseEmail(customerEmail, giftPurchases.filter((giftPurchase) => giftPurchase !== undefined) as GiftPurchase[]);
                                    };
                                    void notify();
                                } else {
                                    logger.error('Could not get either couponCode or customer email.', {
                                        checkoutSessionId: data.id,
                                        email: customerEmail,
                                        userId: userId,
                                    });
                                }
                            })
                                .catch((reason: any) => {
                                    logger.error('Failed to handle all line items', { error: reason, checkoutSessionId: data.id });
                                });
                        }

                        logger.info('end of the checkout.session.complete webhook');
                    }

                    break;
                }
                case 'invoice.payment_succeeded': {
                    const data = event.data.object as Stripe.Invoice;

                    // For now, don't process events for invoices that are just a recurring payment.
                    // (aka not the first invoice for a subscription)
                    // More info: https://stripe.com/docs/api/invoices/object#invoice_object-billing_reason
                    if (data.billing_reason === 'subscription_cycle') {
                        break;
                    }

                    const invoiceInfo = await getInvoiceInformation(data);

                    // we need a way to get the partner (if they exist)
                    // lookup the couponId associated with the person
                    let partnerId: string | undefined;
                    if (invoiceInfo.stripePromoCode) {
                        const partnerInfo = await prisma.stripePartnerInfo.findUnique({
                            where: {
                                stripePromoCode: invoiceInfo.stripePromoCode,
                            },
                        });

                        if (partnerInfo !== null) {
                            partnerId = partnerInfo.partnerId;
                        }
                    }

                    // please note to be in accordance with stripe, commission is stored as cents (100 = $1)
                    let commissionAmount = 0.0;
                    if (invoiceInfo.priceId) {
                        commissionAmount = commissionLookupMap[invoiceInfo.priceId] * 100 ?? 0.0;
                    }

                    await updateInvoiceTables(invoiceInfo, partnerId, commissionAmount);

                    break;
                }
                default:
                    throw new Error(`Unhandled relevant event! ${event.type}`);
            }
        } catch (error) {

            logger.error(`Failed handling Stripe ${event.type} webhook`, {
                error,
                event: {
                    id: event.id,
                    type: event.type,
                    created: event.created
                }
            });

            // tell stripe that we failed to handle the webhook, stripe will retry it later
            return res.status(400).send('Webhook error: "Webhook handler failed. View logs."');
        }
    }

    res.json({ received: true });
});

export default handler;<|MERGE_RESOLUTION|>--- conflicted
+++ resolved
@@ -257,11 +257,7 @@
                     const data = event.data.object as Stripe.Subscription;
 
                     // We don't insert the subscription into the db if it is not active.
-<<<<<<< HEAD
-                    // so we don't handle customer.subscription.update events for 'incomplete' and 'incomplete' expired subscriptions
-=======
                     // so we don't handle customer.subscription.update events if the status is 'incomplete' or 'incomplete_expired'.
->>>>>>> 854a90da
                     // Read more: https://stripe.com/docs/api/subscriptions/object#subscription_object-status
                     if (data.collection_method === 'charge_automatically') {
                         if (data.status === 'incomplete' || data.status === 'incomplete_expired') {
