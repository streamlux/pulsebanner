--- conflicted
+++ resolved
@@ -5,7 +5,6 @@
 import { createApiHandler } from '../../../util/ssr/createApiHandler';
 import stripe from '../../../util/ssr/stripe';
 import prisma from '../../../util/ssr/prisma';
-<<<<<<< HEAD
 import { sendMessage } from '@app/util/discord/sendMessage';
 import { FeaturesService } from '@app/services/FeaturesService';
 import { download } from '@app/util/s3/download';
@@ -13,10 +12,7 @@
 import { TwitterResponseCode, updateProfilePic } from '@app/util/twitter/twitterHelpers';
 import { flipFeatureEnabled, getTwitterInfo } from '@app/util/database/postgresHelpers';
 import { defaultBannerSettings } from '@app/pages/banner';
-=======
-import { loggers } from 'winston';
 import { logger } from '@app/util/logger';
->>>>>>> 03631873
 
 // Stripe requires the raw body to construct the event.
 export const config = {
