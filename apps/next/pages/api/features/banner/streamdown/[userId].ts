import { NextApiRequest, NextApiResponse } from 'next';
import NextCors from 'nextjs-cors';
import { TwitterResponseCode, updateBanner, validateAuthentication } from '@app/util/twitter/twitterHelpers';
import { flipFeatureEnabled, getBannerEntry, getTwitterInfo } from '@app/util/database/postgresHelpers';
import { env } from 'process';
import { download } from '@app/util/s3/download';
import { checkValidDownload } from '@app/util/s3/validateHelpers';

export default async function handler(req: NextApiRequest, res: NextApiResponse) {
    // Run the cors middleware
    // nextjs-cors uses the cors package, so we invite you to check the documentation https://github.com/expressjs/cors
    await NextCors(req, res, {
        // Options
        // methods: ['GET', 'HEAD', 'PUT', 'PATCH', 'POST', 'DELETE'],
        methods: ['GET', 'HEAD', 'PUT', 'PATCH', 'POST', 'DELETE'],
        origin: '*',
        optionsSuccessStatus: 200, // some legacy browsers (IE11, various SmartTVs) choke on 204
    });

    const userId: string = req.query.userId as string;

    const bannerEntry = await getBannerEntry(userId);

    const twitterInfo = await getTwitterInfo(userId);

    const validatedTwitter = await validateAuthentication(twitterInfo.oauth_token, twitterInfo.oauth_token_secret);
    if (!validatedTwitter) {
        await flipFeatureEnabled(userId, 'banner');
        return res.status(401).send('Unauthenticated Twitter. Disabling feature banner and requiring re-auth.');
    }

    if (bannerEntry === null || twitterInfo === null) {
        return res.status(400).send('Could not find banner entry or token info for user');
    }

    // Download original image from S3.
    const imageBase64: string = await download(env.IMAGE_BUCKET_NAME, userId);
    if (imageBase64) {
        console.log('Successfully downloaded original image from S3.');
    } else {
<<<<<<< HEAD
        res.status(404).send('Unable to find user in database for banner on streamdown');
=======
        console.error('Failed to download original image from S3.');
        return res.status(404).send('Failed to get original image from S3.');
>>>>>>> 0f1b0f99
    }

    // validate the image is proper base64. If not, upload the signup image
    // if (!checkValidDownload(imageBase64)) {
    //     console.log('Invalid base64 in do. Uploading signup image');
    //     const original = await download(env.BANNER_BACKUP_BUCKET, userId);
    //     if (!checkValidDownload(original)) {
    //         console.log('Failing streamdown. Invalid original image as well');
    //         return res.status(400).send('Failing streamdown. Invalid original image as well');
    //     } else {
    //         imageBase64 = original;
    //     }
    // }

    // add check for if it is 'empty' string, then we just set back to default (remove the current banner)
    const bannerStatus: TwitterResponseCode = await updateBanner(userId, twitterInfo.oauth_token, twitterInfo.oauth_token_secret, imageBase64);
    if (bannerStatus === 200) {
        return res.status(200).send('Successfully set banner back to original image.');
    } else {
        console.error('Failed to set banner back original image.');
        return res.status(400).send('Failed to set banner to original image.');
    }
}<|MERGE_RESOLUTION|>--- conflicted
+++ resolved
@@ -38,12 +38,8 @@
     if (imageBase64) {
         console.log('Successfully downloaded original image from S3.');
     } else {
-<<<<<<< HEAD
-        res.status(404).send('Unable to find user in database for banner on streamdown');
-=======
         console.error('Failed to download original image from S3.');
         return res.status(404).send('Failed to get original image from S3.');
->>>>>>> 0f1b0f99
     }
 
     // validate the image is proper base64. If not, upload the signup image
