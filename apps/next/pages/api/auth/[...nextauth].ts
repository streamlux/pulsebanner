import NextAuth, { User } from 'next-auth';
import TwitchProvider from 'next-auth/providers/twitch';
import TwitterProvider from 'next-auth/providers/twitter';
import { PrismaAdapter } from '@next-auth/prisma-adapter';
import prisma from '@app/util/ssr/prisma';
import { nanoid } from 'nanoid';
import { getBanner, getTwitterProfilePic } from '@app/util/twitter/twitterHelpers';
import { AccessToken, accessTokenIsExpired, refreshUserToken, StaticAuthProvider } from '@twurple/auth';
import { sendMessage } from '@app/util/discord/sendMessage';
import { sendError } from '@app/util/discord/sendError';
import { env } from 'process';
import { uploadBase64 } from '@app/util/s3/upload';
import imageToBase64 from 'image-to-base64';
import { getAccountInfo } from '@app/util/database/postgresHelpers';
import { localAxios } from '@app/util/axios';

// File contains options and hooks for next-auth, the authentication package
// we are using to handle signup, signin, etc.
// For more information on each option (and a full list of options) go to
// https://next-auth.js.org/configuration/options

export default NextAuth({
    adapter: PrismaAdapter(prisma),
    // https://next-auth.js.org/configuration/providers
    providers: [
        TwitchProvider({
            clientId: process.env.TWITCH_CLIENT_ID,
            clientSecret: process.env.TWITCH_CLIENT_SECRET,
        }),
        TwitterProvider({
            clientId: process.env.TWITTER_ID,
            clientSecret: process.env.TWITTER_SECRET,
            // See here for the type of TwitterProfile:
            // https://github.com/nextauthjs/next-auth/blob/main/src/providers/twitter.ts
            profile: (profile: any) => {
                if (profile.email === '' || profile.email === undefined || profile.email === null) {
                    // Twitter does not require email to make account, since you can sign up with phone number
                    // so we have to fill it in with a uuid, to protect against someone signing up with someone elses
                    // email and then taking over their account
                    profile.email = nanoid();
                }
                const user: User & { id: string } = {
                    id: profile.id_str,
                    name: profile.name,
                    email: profile.email,
                    image: profile.profile_image_url_https.replace(/_normal\.(jpg|png|gif)$/, '.$1'),
                };

                return user;
            },
        }),
    ],
    // Database optional. MySQL, Maria DB, Postgres and MongoDB are supported.
    // https://next-auth.js.org/configuration/databases
    //
    // Notes:
    // * You must install an appropriate node_module for your database
    // * The Email provider requires a database (OAuth providers do not)
    // eslint-disable-next-line @typescript-eslint/ban-ts-comment
    // @ts-ignore
    database: process.env.DATABASE_URL,

    // The secret should be set to a reasonably long random string.
    // It is used to sign cookies and to sign and encrypt JSON Web Tokens, unless
    // a separate secret is defined explicitly for encrypting the JWT.
    secret: process.env.SECRET,

    session: {
        // Use JSON Web Tokens for session instead of database sessions.
        // This option can be used with or without a database for users/accounts.
        // Note: `jwt` is automatically set to `true` if no database is specified.
        jwt: false,

        // Seconds - How long until an idle session expires and is no longer valid.
        // maxAge: 30 * 24 * 60 * 60, // 30 days

        // Seconds - Throttle how frequently to write to database to extend a session.
        // Use it to limit write operations. Set to 0 to always update the database.
        // Note: This option is ignored if using JSON Web Tokens
        // updateAge: 24 * 60 * 60, // 24 hours
    },

    // JSON Web tokens are only used for sessions if the `jwt: true` session
    // option is set - or by default if no database is specified.
    // https://next-auth.js.org/configuration/options#jwt
    jwt: {
        // A secret to use for key generation (you should set this explicitly)
        // secret: 'INp8IvdIyeMcoGAgFGoA61DdBglwwSqnXJZkgz8PSnw',
        secret: process.env.SECRET,
        // Set to true to use encryption (default: false)
        // encryption: true,
        // You can define your own encode/decode functions for signing and encryption
        // if you want to override the default behaviour.
        // encode: async ({ secret, token, maxAge }) => {},
        // decode: async ({ secret, token, maxAge }) => {},
    },

    // You can define custom pages to override the built-in ones. These will be regular Next.js pages
    // so ensure that they are placed outside of the '/api' folder, e.g. signIn: '/auth/mycustom-signin'
    // The routes shown here are the default URLs that will be used when a custom
    // pages is not specified for that route.
    // https://next-auth.js.org/configuration/pages
    pages: {
        signIn: '/auth/signin', // Displays signin buttons
        // signOut: '/auth/signout', // Displays form with sign out button
        // error: '/auth/error', // Error code passed in query string as ?error=
        // verifyRequest: '/auth/verify-request', // Used for check email page
        // newUser: null // If set, new users will be directed here on first sign in
    },

    // Callbacks are asynchronous functions you can use to control what happens
    // when an action is performed.
    // https://next-auth.js.org/configuration/callbacks
    callbacks: {
        // async signIn({ user, account, profile, email, credentials }) { return true },
        // async redirect({ url, baseUrl }) { return baseUrl },
        redirect({ url, baseUrl }) {
            if (url.startsWith(baseUrl)) return url;
            // Allows relative callback URLs
            else if (url.startsWith('/')) return new URL(url, baseUrl).toString();
            return baseUrl;
        },
        // async session({ session, token, user }) { return session },
        // async jwt({ token, user, account, profile, isNewUser }) { return token },
        // Use this session callback to add custom information to the session. Ex: role
        async session({ session, token, user }) {
            const accounts = await prisma.account.findMany({
                where: {
                    userId: user.id,
                },
            });

            session.user['role'] = user.role;
            session.userId = user.id;
            session.user['id'] = user.id;
            session.role = user.role;
            session.accounts = {};
            accounts.forEach(async (account) => {
                // Boolean specifying if the user has connected this account or not
                session.accounts[account.provider] = true;

                if (account.provider === 'twitch') {
                    const authProvider: StaticAuthProvider = new StaticAuthProvider(process.env.TWITCH_CLIENT_ID, account.access_token, undefined, 'user');
                    const token: AccessToken = await authProvider.getAccessToken();

                    // Check if twitch access token is expired
                    if (accessTokenIsExpired(token)) {
                        console.log(`Twitch user access token is expired for user: '${user.name}'. Refreshing token...`);
                        try {
                            const newToken: AccessToken = await refreshUserToken(process.env.TWITCH_CLIENT_ID, process.env.TWITCH_CLIENT_SECRET, token.refreshToken);
                            // update the access token and other token details in the database
                            await prisma.account.update({
                                where: {
                                    id: account.id,
                                },
                                data: {
                                    access_token: newToken.accessToken,
                                    refresh_token: newToken.refreshToken,
                                    expires_at: newToken.obtainmentTimestamp + 1000 * newToken.expiresIn,
                                    token_type: account.token_type,
                                    scope: newToken.scope.join(' '),
                                },
                            });
                            console.log(`Twitch user access token is expired for user: '${user.name}'. Refreshing token...`);
                        } catch (e) {
                            const msgs = [`Failed to refresh Twitch user access token for user: '${user.name}'.`];
                            const msg = msgs.join('\n');
                            console.error(msg, e);
                            sendError(e, msg);
                        }
                    }
                }
            });
            return session;
        },
    },

    // Events are useful for logging
    // https://next-auth.js.org/configuration/events
    events: {
        createUser: (message: { user: User }) => {
            prisma.user.count().then((value) => {
                sendMessage(`"${message.user.name}" signed up for PulseBanner! Total users: ${value}`, process.env.DISCORD_WEBHOOK_URL);
            });
        },
        signIn: (message: { user: User; account: any; isNewUser: boolean }) => {
            // we automatically upload the user's banner to s3 storage on first sign in
            if (message.isNewUser === true && message.account.provider === 'twitter') {
                const twitterProvider = message.account;
<<<<<<< HEAD
                getBanner(twitterProvider.oauth_token, twitterProvider.oauth_token_secret, twitterProvider.providerAccountId).then((bannerUrl) => {
=======
                getBanner(message.user.id, twitterProvider.oauth_token, twitterProvider.oauth_token_secret, twitterProvider.providerAccountId).then((bannerUrl) => {
>>>>>>> 0f1b0f99
                    if (bannerUrl === 'empty') {
                        uploadBase64(env.BANNER_BACKUP_BUCKET, message.user.id, 'empty')
                            .then(() => {
                                console.log('Uploaded empty banner on new user signup.');
                            })
                            .catch((reason) => {
                                sendError(reason, 'Error uploading empty banner to backup bucket on new user signup');
                            });
                    } else {
                        imageToBase64(bannerUrl).then((base64: string) => {
                            uploadBase64(env.BANNER_BACKUP_BUCKET, message.user.id, base64)
                                .then(() => {
                                    console.log('Uploaded Twitter banner on new user signup.');
                                })
                                .catch((reason) => {
                                    sendError(reason, 'Error uploading Twitter banner to backup bucket on new user signup');
                                });
                        });
                    }
                });
<<<<<<< HEAD

                // potentially add in the providerAccountId
                getTwitterProfilePic(twitterProvider.oauth_token, twitterProvider.oauth_token_secret, twitterProvider.providerAccountId).then((profilePicUrl) => {
                    console.log('the profile pic url: ', profilePicUrl); // this was returning null for non-existent user
                    imageToBase64(profilePicUrl).then((base64: string) => {
                        uploadBase64(env.PROFILE_PIC_BACKUP_BUCKET, message.user.id, base64)
                            .then(() => {
                                console.log('Uploading profile picture on new user signup.');
                            })
                            .catch((reason) => {
                                sendError(reason, 'Error uplaoding Twitter profile picture to backup bucket on new user signup');
                                console.log('Error uplaoding Twitter profile picture to backup bucket on new user signup');
                            });
                    });
                });
=======
                // subscribe user email to the newsletter
                if (message.user.email && message.user.email.indexOf('@') > -1) {
                    localAxios
                        .post('/api/newsletter/subscribe', { email: message.user.email })
                        .then((resp) => {
                            console.log(`Added user email ${message.user.email} to newsletter`);
                        })
                        .catch((reason) => {
                            console.log('Not able to sign user up for newsletter: ', reason);
                        });
                }
                // we need to update the account info if twitter oauth isn't matching
            } else if (message.isNewUser === false && message.account.provider === 'twitter') {
                getAccountInfo(message.user.id)
                    .then((response) => {
                        // if we are able to find it, we need to check if the oauth matches and update the account table if it doesn't
                        if (response && (response?.oauth_token !== message.account.oauth_token || response?.oauth_token_secret !== message.account.oauth_token_secret)) {
                            // hack...they should not have 2 twitter accounts under one userid
                            prisma.account
                                .updateMany({
                                    where: {
                                        userId: message.user.id,
                                        provider: 'twitter',
                                    },
                                    data: {
                                        oauth_token: message.account.oauth_token,
                                        oauth_token_secret: message.account.oauth_token_secret,
                                    },
                                })
                                .then((response) => {
                                    console.log('Successfully updated oauth info for application');
                                })
                                .catch((err) => {
                                    console.log('error updating oauth info for account');
                                });
                        }
                    })
                    .catch();
>>>>>>> 0f1b0f99
            }
        },
    },

    // You can set the theme to 'light', 'dark' or use 'auto' to default to the
    // whatever prefers-color-scheme is set to in the browser. Default is 'auto'
    theme: 'auto',

    // Enable debug messages in the console if you are having problems
    debug: false,
});<|MERGE_RESOLUTION|>--- conflicted
+++ resolved
@@ -4,7 +4,7 @@
 import { PrismaAdapter } from '@next-auth/prisma-adapter';
 import prisma from '@app/util/ssr/prisma';
 import { nanoid } from 'nanoid';
-import { getBanner, getTwitterProfilePic } from '@app/util/twitter/twitterHelpers';
+import { getBanner } from '@app/util/twitter/twitterHelpers';
 import { AccessToken, accessTokenIsExpired, refreshUserToken, StaticAuthProvider } from '@twurple/auth';
 import { sendMessage } from '@app/util/discord/sendMessage';
 import { sendError } from '@app/util/discord/sendError';
@@ -187,11 +187,7 @@
             // we automatically upload the user's banner to s3 storage on first sign in
             if (message.isNewUser === true && message.account.provider === 'twitter') {
                 const twitterProvider = message.account;
-<<<<<<< HEAD
-                getBanner(twitterProvider.oauth_token, twitterProvider.oauth_token_secret, twitterProvider.providerAccountId).then((bannerUrl) => {
-=======
                 getBanner(message.user.id, twitterProvider.oauth_token, twitterProvider.oauth_token_secret, twitterProvider.providerAccountId).then((bannerUrl) => {
->>>>>>> 0f1b0f99
                     if (bannerUrl === 'empty') {
                         uploadBase64(env.BANNER_BACKUP_BUCKET, message.user.id, 'empty')
                             .then(() => {
@@ -212,23 +208,6 @@
                         });
                     }
                 });
-<<<<<<< HEAD
-
-                // potentially add in the providerAccountId
-                getTwitterProfilePic(twitterProvider.oauth_token, twitterProvider.oauth_token_secret, twitterProvider.providerAccountId).then((profilePicUrl) => {
-                    console.log('the profile pic url: ', profilePicUrl); // this was returning null for non-existent user
-                    imageToBase64(profilePicUrl).then((base64: string) => {
-                        uploadBase64(env.PROFILE_PIC_BACKUP_BUCKET, message.user.id, base64)
-                            .then(() => {
-                                console.log('Uploading profile picture on new user signup.');
-                            })
-                            .catch((reason) => {
-                                sendError(reason, 'Error uplaoding Twitter profile picture to backup bucket on new user signup');
-                                console.log('Error uplaoding Twitter profile picture to backup bucket on new user signup');
-                            });
-                    });
-                });
-=======
                 // subscribe user email to the newsletter
                 if (message.user.email && message.user.email.indexOf('@') > -1) {
                     localAxios
@@ -267,7 +246,6 @@
                         }
                     })
                     .catch();
->>>>>>> 0f1b0f99
             }
         },
     },
