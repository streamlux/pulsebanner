--- conflicted
+++ resolved
@@ -118,50 +118,7 @@
         // async session({ session, token, user }) { return session },
         // async jwt({ token, user, account, profile, isNewUser }) { return token },
         // Use this session callback to add custom information to the session. Ex: role
-<<<<<<< HEAD
         session: getSessionFunc(prisma)
-=======
-        async session({ session, token, user }) {
-            const accounts = await prisma.account.findMany({
-                where: {
-                    userId: user.id,
-                },
-            });
-            session.user['role'] = user.role;
-            session.userId = user.id;
-            session.user['id'] = user.id;
-            session.role = user.role;
-            session.accounts = {};
-            accounts.forEach(async (account) => {
-                if (account.provider === 'twitch') {
-                    // Check if twitch access token is expired
-                    if (account.expires_at <= getSecondsSinceEpoch()) {
-                        console.log('refreshing access token');
-                        // Use the refresh token to request a new access token from twitch
-                        const data = await refreshAccessToken(account.refresh_token);
-
-                        // update the access token and other token details in the database
-                        await prisma.account.update({
-                            where: {
-                                id: account.id,
-                            },
-                            data: {
-                                access_token: data.access_token,
-                                refresh_token: data.refresh_token,
-                                expires_at: data.expires_at,
-                                token_type: data.token_type,
-                                scope: data.scope,
-                            },
-                        });
-                    }
-                }
-
-                // Boolean specifying if the user has connected this account or not
-                session.accounts[account.provider] = true;
-            });
-            return session;
-        },
->>>>>>> 4816b8a9
     },
 
     // Events are useful for logging
