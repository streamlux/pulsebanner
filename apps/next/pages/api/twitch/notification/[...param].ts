--- conflicted
+++ resolved
@@ -2,15 +2,11 @@
 import NextCors from 'nextjs-cors';
 import crypto from 'crypto';
 import bodyParser from 'body-parser';
-<<<<<<< HEAD
-import { executeStreamDown, executeStreamUp } from '@app/features/executeFeatures';
-=======
-import { Features, FeaturesService } from '@app/services/FeaturesService';
-import { localAxios } from '@app/util/axios';
+import { FeaturesService } from '@app/services/FeaturesService';
 import prisma from '@app/util/ssr/prisma';
 import { getLiveUserInfo, liveUserOffline, liveUserOnline } from '@app/util/twitch/liveStreamHelpers';
->>>>>>> 03631873
 import { logger } from '@app/util/logger';
+import { executeStreamDown, executeStreamUp } from '@app/features/executeFeatures';
 
 type VerificationBody = {
     challenge: string;
@@ -89,28 +85,6 @@
 
         const userId = param[1];
 
-<<<<<<< HEAD
-
-        if (streamStatus === 'stream.online') {
-            // Sometimes twitch sends more than one streamup notification, this causes issues for us
-            // to mitigate this, we only process the notification if the stream started within the last 10 minutes
-            const minutesSinceStreamStart: number = (Date.now() - new Date(req.body.event.started_at).getTime()) / (60 * 1000);
-            if (minutesSinceStreamStart > 10) {
-                logger.info('Recieved streamup notification for stream that started more than 10 minutes ago. Will not process notification.', {
-                    minutesSinceStreamStart
-                });
-                res.status(200);
-                res.end();
-                return;
-            }
-
-            await executeStreamUp(userId);
-        }
-        if (streamStatus === 'stream.offline') {
-            await executeStreamDown(userId)
-        }
-
-=======
         // get enabled features
         const features = await FeaturesService.listEnabled(userId);
 
@@ -173,19 +147,11 @@
             }
         }
 
-        features.forEach(async (feature: Features) => {
-            if (streamStatus === 'stream.online') {
-                const requestUrl = `/api/features/${feature}/streamup/${userId}`;
-                logger.info(`Making request to ${requestUrl}`, { requestUrl, userId, status: streamStatus });
-                await localAxios.post(requestUrl);
-            }
-            if (streamStatus === 'stream.offline') {
-                const requestUrl = `/api/features/${feature}/streamdown/${userId}`;
-                logger.info(`Making request to ${requestUrl}`, { requestUrl, userId, status: streamStatus });
-                await localAxios.post(`/api/features/${feature}/streamdown/${userId}`);
-            }
-        });
->>>>>>> 03631873
+        if (streamStatus === 'stream.online') {
+            await executeStreamUp(userId);
+        } else if (streamStatus === 'stream.offline') {
+            await executeStreamDown(userId);
+        }
 
         res.status(200);
         res.end();
