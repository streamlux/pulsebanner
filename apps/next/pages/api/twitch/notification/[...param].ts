--- conflicted
+++ resolved
@@ -2,13 +2,8 @@
 import NextCors from 'nextjs-cors';
 import crypto from 'crypto';
 import bodyParser from 'body-parser';
-import { Features, FeaturesService } from '@app/services/FeaturesService';
-import { localAxios } from '@app/util/axios';
-<<<<<<< HEAD
 import { executeStreamDown, executeStreamUp } from '@app/features/executeFeatures';
-=======
 import { logger } from '@app/util/logger';
->>>>>>> 47b89c4a
 
 type VerificationBody = {
     challenge: string;
@@ -88,13 +83,14 @@
         const userId = param[1];
 
 
-<<<<<<< HEAD
         if (streamStatus === 'stream.online') {
             // Sometimes twitch sends more than one streamup notification, this causes issues for us
             // to mitigate this, we only process the notification if the stream started within the last 10 minutes
             const minutesSinceStreamStart: number = (Date.now() - new Date(req.body.event.started_at).getTime()) / (60 * 1000);
             if (minutesSinceStreamStart > 10) {
-                console.log('Recieved streamup notification for stream that started more than 10 minutes ago. Will not process notification.');
+                logger.info('Recieved streamup notification for stream that started more than 10 minutes ago. Will not process notification.', {
+                    minutesSinceStreamStart
+                });
                 res.status(200);
                 res.end();
                 return;
@@ -106,35 +102,6 @@
             await executeStreamDown(userId)
         }
 
-=======
-        // get enabled features
-        const features = await FeaturesService.listEnabled(userId);
-        logger.info(`Received ${streamStatus} notification for user ${userId}`, { status: streamStatus, userId, enabledFeatures: features });
-
-        features.forEach(async (feature: Features) => {
-            if (streamStatus === 'stream.online') {
-                // Sometimes twitch sends more than one streamup notification, this causes issues for us
-                // to mitigate this, we only process the notification if the stream started within the last 10 minutes
-                const minutesSinceStreamStart: number = (Date.now() - new Date(req.body.event.started_at).getTime()) / (60 * 1000);
-                if (minutesSinceStreamStart > 10) {
-                    logger.warn('Recieved streamup notification for stream that started more than 10 minutes ago. Will not process notification.', { minutesSinceStreamStart, userId });
-
-                    res.status(200);
-                    res.end();
-                    return;
-                }
-
-                const requestUrl = `/api/features/${feature}/streamup/${userId}`;
-                logger.info(`Making request to ${requestUrl}`, { requestUrl, userId, status: streamStatus, });
-                await localAxios.post(requestUrl);
-            }
-            if (streamStatus === 'stream.offline') {
-                const requestUrl = `/api/features/${feature}/streamdown/${userId}`;
-                logger.info(`Making request to ${requestUrl}`, { requestUrl, userId, status: streamStatus, });
-                await localAxios.post(`/api/features/${feature}/streamdown/${userId}`);
-            }
-        });
->>>>>>> 47b89c4a
 
         res.status(200);
         res.end();
