--- conflicted
+++ resolved
@@ -224,10 +224,6 @@
 
     return (
         <>
-<<<<<<< HEAD
-            {test()}
-            <Button>test</Button>
-=======
             <NextSeo title="Pricing" />
             <Modal onClose={onClose} size={'xl'} isOpen={isOpen}>
                 <ModalOverlay />
@@ -284,28 +280,12 @@
                     PulseBanner Memberships
                 </Heading> */}
             </Container>
->>>>>>> a88b195d
 
             <VStack spacing={[6, 12]} w="full">
                 <Container maxW="container.lg" position={'relative'}>
                     {breakpoint !== 'base' && (
                         <Box my="4">
                             <FreeProductCard />
-<<<<<<< HEAD
-                        </WrapItem>
-                        {sortProductsByPrice(products).map((product) => (
-                            <ProductCard
-                                key={product.id}
-                                product={product}
-                                billingInterval={billingInterval}
-                                handlePricingClick={(priceId) => handlePricingClick(priceId, true)}
-                                paymentPlan={paymentPlan}
-                                paymentPlanResponse={paymentPlanResponse}
-                            />
-                        ))}
-                    </SimpleGrid>
-                </Center>
-=======
                         </Box>
                     )}
                     <Center w={['auto', 'auto', 'auto', 'auto']}>
@@ -359,7 +339,7 @@
                                     key={product.id}
                                     product={product}
                                     billingInterval={billingInterval}
-                                    handlePricingClick={handlePricingClick}
+                                    handlePricingClick={(priceId) => handlePricingClick(priceId, true)}
                                     paymentPlan={paymentPlan}
                                     paymentPlanResponse={paymentPlanResponse}
                                 />
@@ -378,6 +358,7 @@
                     </div>
                     {/* </Box> */}
 
+                    <Box py="8">{test()}</Box>
                     <Container my="16">
                         <Heading size="2xl">Premium Features</Heading>
                         <VStack my="8">
@@ -400,7 +381,6 @@
                     </Container>
                 </Container>
 
->>>>>>> a88b195d
                 <Container centerContent maxW="container.lg" experimental_spaceY="4">
                     <Text fontSize="md">Prices in USD. VAT may apply. Membership is tied to one Twitter account.</Text>
                     <Center>
@@ -417,7 +397,7 @@
                     </Box>
                 </Container>
             </VStack>
-            </>
+        </>
     );
 };
 
