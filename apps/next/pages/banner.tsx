--- conflicted
+++ resolved
@@ -282,11 +282,7 @@
 
     const applyPreset = (preset: BannerPresetProps) => {
         setFgId(preset.foreground.id);
-<<<<<<< HEAD
-        setFgProps({...preset.foreground.props, ...((banner.foregroundProps as any).username ? {username: (banner.foregroundProps as any).username} : {}) });
-=======
         setFgProps({...preset.foreground.props, ...((banner?.foregroundProps as any)?.username ? {username: (banner?.foregroundProps as any)?.username} : {}) });
->>>>>>> dc2cf78a
         setBgId(preset.background.id);
         setBgProps(preset.background.props);
     };
