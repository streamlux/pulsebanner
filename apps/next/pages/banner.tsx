--- conflicted
+++ resolved
@@ -23,15 +23,10 @@
 import { Composer } from '@pulsebanner/remotion/components';
 import { FaCheck, FaPlay, FaStop, FaTwitch, FaTwitter } from 'react-icons/fa';
 import { RemotionPreview } from '@pulsebanner/remotion/preview';
-<<<<<<< HEAD
-import { signIn, useSession } from 'next-auth/react';
-import { useRouter } from 'next/router';
-import { PaymentModal } from '@app/components/pricing/PaymentModal';
-=======
 import { signIn } from 'next-auth/react';
 import { useConnectToTwitch } from '@app/util/hooks/useConnectToTwitch';
 import { ConnectTwitchModal } from '@app/modules/onboard/ConnectTwitchModal';
->>>>>>> bdef0780
+import { PaymentModal } from '@app/components/pricing/PaymentModal';
 
 const bannerEndpoint = '/api/features/banner';
 
