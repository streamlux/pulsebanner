import { PaymentModal } from '@app/components/pricing/PaymentModal';
import { ConnectTwitchModal } from '@app/modules/onboard/ConnectTwitchModal';
import { ShareToTwitter } from '@app/modules/social/ShareToTwitter';
import { APIPaymentObject, PaymentPlan } from '@app/util/database/paymentHelpers';
import { useConnectToTwitch } from '@app/util/hooks/useConnectToTwitch';
import prisma from '@app/util/ssr/prisma';
import {
    Accordion,
    AccordionButton,
    AccordionIcon,
    AccordionItem,
    AccordionPanel,
    Box,
    BoxProps,
    Button,
    Center,
    Container,
    Flex,
    FormControl,
    FormLabel,
    Heading,
    HStack,
    Input,
    Link,
    ListItem,
    Stack,
    Table,
    TableCaption,
    Tbody,
    Td,
    Text,
    Textarea,
    Th,
    Thead,
    Tr,
    UnorderedList,
    useColorMode,
    useColorModeValue,
    useDisclosure,
    useToast,
    VStack,
} from '@chakra-ui/react';
import axios from 'axios';
import { GetServerSideProps } from 'next';
import NextLink from 'next/link';
import { getSession } from 'next-auth/react';
import { NextSeo } from 'next-seo';
import router, { useRouter } from 'next/router';
import React, { useEffect, useState } from 'react';
import useSWR from 'swr';
import { discordLink } from '@app/util/constants';
import { AcceptanceStatus, PartnerCreateType } from '@app/util/partner/types';
import { PartnerInvoice, Prisma } from '@prisma/client';
import { logger } from '@app/util/logger';
import { useForm } from 'react-hook-form';

interface Props {
    partnerStatus: AcceptanceStatus;
    partnerCode?: string;
    completedPayouts?: number;
    completedPayoutAmount?: number;
    pendingPayouts?: number;
    pendingPayoutAmount?: number;
    pendingInvoices?: PartnerInvoice[];
}

export const getServerSideProps: GetServerSideProps = async (context) => {
    const session = (await getSession({
        ctx: context,
    })) as any;

    if (session) {
        const partnerStatus = await prisma.partnerInformation.findUnique({
            where: {
                userId: session.userId,
            },
        });

        if (partnerStatus) {
            const partnerId = partnerStatus.partnerId;
            try {
                // search for the partner
                const partnerInfo = await prisma.partner.findUnique({
                    where: {
                        id: partnerId,
                    },
                });

                // get the invoices associated with the partner (what has been completed)
                const invoiceInfoPaid = await prisma.partnerInvoice.findMany({
                    where: {
                        partnerId: partnerId,
                        commissionStatus: 'complete',
                    },
                });

                const invoiceInfoPending = await prisma.partnerInvoice.findMany({
                    where: {
                        partnerId: partnerId,
                        OR: [
                            {
                                commissionStatus: {
                                    equals: 'waitPeriod',
                                },
                            },
                            {
                                commissionStatus: {
                                    equals: 'pending',
                                },
                            },
                        ],
                    },
                });

                const completedPayoutAmount = invoiceInfoPaid
                    .map((a) => a.commissionAmount)
                    .reduce((a, b) => {
                        return a + b;
                    }, 0);

                return {
                    props: {
                        partnerStatus: partnerInfo.acceptanceStatus as AcceptanceStatus,
                        partnerCode: partnerInfo.partnerCode,
                        completedPayouts: invoiceInfoPaid.length ?? 0,
                        completedPayoutAmount: completedPayoutAmount ?? 0,
                        pendingInvoices: invoiceInfoPending ?? [],
                    },
                };
            } catch (e) {
                logger.error('Error in partner page for getServerSideProps. ', { error: e });
            }
        }
    }

    return {
        props: {
            partnerStatus: AcceptanceStatus.None,
        },
    };
};

export default function Page({ partnerStatus, partnerCode, completedPayouts, completedPayoutAmount, pendingInvoices }: Props) {
    const { ensureSignUp, isOpen, onClose, session } = useConnectToTwitch('/partner');
    const { data: paymentPlanResponse } = useSWR<APIPaymentObject>('payment', async () => (await fetch('/api/user/subscription')).json());
    const paymentPlan: PaymentPlan = paymentPlanResponse === undefined ? 'Free' : paymentPlanResponse.plan;

    const toast = useToast();
    const router = useRouter();
<<<<<<< HEAD

    useEffect(() => {
        if (router.query.beta === 'true') {
            router.replace('/partner?beta=yes', '/partner', {
                shallow: true,
            });
        }
    }, [router.query.beta, router]);

=======
>>>>>>> b7223244
    const { colorMode } = useColorMode();
    const { isOpen: pricingIsOpen, onOpen: pricingOnOpen, onClose: pricingClose, onToggle: pricingToggle } = useDisclosure();

    const {
        register,
        handleSubmit,
        formState: { errors },
    } = useForm();

    const styles: BoxProps = useColorModeValue<BoxProps>(
        {
            border: '1px solid',
            borderColor: 'gray.300',
        },
        {
            background: 'whiteAlpha.100',
        }
    );

    const availableForAccount = (): boolean => {
        if (paymentPlan === 'Free' || paymentPlanResponse.partner) {
            return false;
        }
        return true;
    };

    const refreshData = () => {
        router.replace(router.asPath);
    };

    type FormData = {
        email: string;
        firstName: string;
        lastName: string;
        partnerCodeInput: string;
        notes: string;
    };

    const onSubmit = async (formData: FormData) => {
        if (!ensureSignUp()) {
            return;
        }
        const data: PartnerCreateType = {
            ...formData,
            partnerCode: formData.partnerCodeInput.toUpperCase(),
        };

        // we are talking to our own partner program here
        // create in both tables here
        const response = await axios.post('/api/partner', data);
        if (response.status === 400) {
            toast({
                title: 'Error processing your request',
                description: 'We were unable to process your request. If this error persists, please reach out for technical support.',
                status: 'error',
                duration: 5000,
                isClosable: true,
                position: 'top',
            });
        }

        // if we get 409, we just report back that the code has already been taken
        if (response.status === 409) {
            toast({
                title: 'Invalid coupon code',
                description: 'Looks like that coupon code is already taken! Please specify a different coupon code.',
                status: 'error',
                duration: 5000,
                isClosable: true,
                position: 'top',
            });
        }
        refreshData();
    };

    const FAQSection = () => (
        <>
            <Accordion allowToggle>
                <AccordionItem>
                    <AccordionButton>
                        <Text fontWeight={'semibold'} flex="1" textAlign="left">
                            What is the PulseBanner Partner Program?
                        </Text>
                        <AccordionIcon />
                    </AccordionButton>
                    <AccordionPanel pb={4} experimental_spaceY={4} px="4">
                        <Text>
                            The PulseBanner Partner Program is for PulseBanner Members who want to go the extra mile because they love PulseBanner and share our mission: to empower
                            creators.
                        </Text>
                        <Text>
                            We created the Partner Program as a way to give back to the many PulseBanner Members who have already been spreading the word about PulseBanner. Our
                            passionate and supportive Members have been instrumental in creating this community, and we want to show our appreciation.
                        </Text>
                    </AccordionPanel>
                </AccordionItem>
                <AccordionItem>
                    <AccordionButton>
                        <Text fontWeight={'semibold'} flex="1" textAlign="left">
                            Who qualifies to be a Partner?
                        </Text>
                        <AccordionIcon />
                    </AccordionButton>
                    <AccordionPanel pb={4} experimental_spaceY={4}>
                        <Text>In order to apply to the PulseBanner Partner Program, you must be a PulseBanner Member by subscribing to one of the paid PulseBanner plans.</Text>
                        <NextLink href={'/pricing'} passHref>
                            <Button as="a" variant="link" colorScheme="twitter">
                                <Text>View PulseBanner Membership plans</Text>
                            </Button>
                        </NextLink>
                    </AccordionPanel>
                </AccordionItem>
                <AccordionItem>
                    <AccordionButton>
                        <Text fontWeight={'semibold'} flex="1" textAlign="left">
                            Are there any requirements to get accepted?
                        </Text>
                        <AccordionIcon />
                    </AccordionButton>
                    <AccordionPanel pb={4} experimental_spaceY={4}>
                        <Text>
                            Since the Program is designed to give back to Members who support PulseBanner and our community, applications will be reviewed based on your previous
                            support and engagement within the PulseBanner community. We love meeting creators who share our passion for empowering creators. We also prefer
                            streamers who have been streaming for at least 3 months, and have developed a pattern of consistent content creation.
                        </Text>
                        <Text>
                            Simply upgrading to a PulseBanner Membership does not make you a PulseBanner Partner. We want to make it clear that you should not upgrade to a
                            PulseBanner Membership for the sole purpose of applying to become a Partner, because that is against the spirit and intentions of the PulseBanner
                            Partner Program.
                        </Text>
                    </AccordionPanel>
                </AccordionItem>
                <AccordionItem>
                    <AccordionButton>
                        <Text fontWeight={'semibold'} flex="1" textAlign="left">
                            I&#39;m an EMGG member, how do I apply?
                        </Text>
                        <AccordionIcon />
                    </AccordionButton>
                    <AccordionPanel pb={4} experimental_spaceY={4}>
                        <Text>
                            PulseBanner Members that are also EMGG members receive automatic acceptance as part of our partnership!{' '}
                            <strong>Make sure to write that you are an EMGG member in the Notes section of the application form.</strong>
                        </Text>
                        <Text>Note: EMGG members still need to be PulseBanner Members to become PulseBanner Partners.</Text>
                    </AccordionPanel>
                </AccordionItem>
                <AccordionItem>
                    <AccordionButton>
                        <Text fontWeight={'semibold'} flex="1" textAlign="left">
                            What benefits do Partners receive?
                        </Text>
                        <AccordionIcon />
                    </AccordionButton>

                    <AccordionPanel pb={4} experimental_spaceY={2}>
                        <Box>
                            <Text>The perks of becoming a PulseBanner Partner include:</Text>
                            <UnorderedList>
                                <ListItem>Discount code to share with your community</ListItem>
                                <ListItem>Earn credit for every new Member who uses your code</ListItem>
                                <ListItem>Exclusive access to our partner-only content</ListItem>
                                <ListItem>More to come!</ListItem>
                            </UnorderedList>
                        </Box>
                    </AccordionPanel>
                </AccordionItem>
                <AccordionItem>
                    <AccordionButton>
                        <Text fontWeight={'semibold'} flex="1" textAlign="left">
                            How do earned credits work?
                        </Text>
                        <AccordionIcon />
                    </AccordionButton>

                    <AccordionPanel pb={4} experimental_spaceY={2}>
                        <Text textAlign={'left'}>
                            When a user upgrades to a PulseBanner Membership using your discount code, a credit will be applied to your account. Here&apos;s a breakdown of what you
                            earn:
                        </Text>

                        <Center>
                            <Table variant="simple" w="fit-content">
                                <Thead>
                                    <Tr>
                                        <Th>Membership</Th>
                                        <Th>Credit (USD)</Th>
                                        <Th isNumeric>Percent</Th>
                                    </Tr>
                                </Thead>
                                <Tbody>
                                    <Tr>
                                        <Td>Personal monthly</Td>
                                        <Td>$2</Td>
                                        <Td isNumeric>30%</Td>
                                    </Tr>
                                    <Tr>
                                        <Td>Personal yearly</Td>
                                        <Td>$6</Td>
                                        <Td isNumeric>10%</Td>
                                    </Tr>
                                    <Tr>
                                        <Td>Professional monthly</Td>
                                        <Td>$6</Td>
                                        <Td isNumeric>29%</Td>
                                    </Tr>
                                    <Tr>
                                        <Td>Professional yearly</Td>
                                        <Td>$20</Td>
                                        <Td isNumeric>10%</Td>
                                    </Tr>
                                </Tbody>
                                <TableCaption>Credit amounts for each plan. Note: percentages calculated using the cost including transaction fees.</TableCaption>
                            </Table>
                        </Center>
                        <Text textAlign={'left'}>
                            Credit will be added to your account as a gift card, and be used to pay your recurring subscription payments. For example, if you earn $4 in a month,
                            and you have the Personal monthly Membership ($7.99/mo), you will only be charged $2.99 for that month ($7.99 - $4.00 = $2.99). Extra credits roll over
                            to the next payment period.
                        </Text>
                        <Text>
                            Earned credit cannot be withdrawn. We hope you understand that this decision was made for a few reasons. We wanted the Partner Program to be available
                            to anyone regardless of where they live. This is a way for us to credit PulseBanner Members for work that you were already doing!
                        </Text>
                        <Text>In the future, the Partner Program may evolve to support withdralws or payouts.</Text>
                    </AccordionPanel>
                </AccordionItem>
                <AccordionItem>
                    <AccordionButton>
                        <Text fontWeight={'semibold'} flex="1" textAlign="left">
                            How long does it take for applications to be reviewed?
                        </Text>
                        <AccordionIcon />
                    </AccordionButton>

                    <AccordionPanel pb={4}>
                        We try to review applications as fast as possible. It truly depends on how many applications we have at one time, but our goal is to respond within 5-7
                        business days.
                    </AccordionPanel>
                </AccordionItem>
            </Accordion>
        </>
    );

    // this is the page if they are looking to sign up. We should disable to submit button or show them a different page if they are not pulsebanner member
    const SignUpPage = () => (
        <Container w="full" maxW="lg">
            <form onSubmit={handleSubmit(onSubmit)}>
                <Center w="full">
                    <Flex {...styles} grow={1} p="4" my="4" rounded="md" w="fit-content" direction="column">
                        <Box w="full">
                            <Text fontWeight={'bold'} fontSize="lg" textAlign={'center'}>
                                Apply Now!
                            </Text>
                            <Text fontSize="md" textAlign={'center'}>
                                Please read the information above before applying.
                            </Text>
                        </Box>
                        <FormControl isRequired>
                            <FormLabel my="2">Email</FormLabel>
                            <Input {...register('email', { required: true })} placeholder="Email" type="email" />
                        </FormControl>
                        <FormControl isRequired>
                            <FormLabel my="2">First name</FormLabel>
                            <Input
                                {...register('firstName', {
                                    required: true,
                                    minLength: {
                                        value: 2,
                                        message: 'First name must be longer than 1 character',
                                    },
                                })}
                                placeholder="First name"
                                type="text"
                            />
                            <Text color="red.400">{errors.firstName && errors.firstName.message}</Text>
                        </FormControl>
                        <FormControl>
                            <FormLabel my="2">Last name</FormLabel>
                            <Input {...register('lastName')} placeholder="Last name" type="text" />
                        </FormControl>
                        <FormControl isRequired>
                            <FormLabel my="2">Discount Code</FormLabel>
                            <Input
                                {...register('partnerCodeInput', {
                                    required: true,
                                    minLength: {
                                        value: 4,
                                        message: 'Code must be at least 4 characters',
                                    },
                                })}
                                placeholder="Desired discount code (subject to change and approval)"
                            />
                            <Text color="red.400">{errors.partnerCodeInput && errors.partnerCodeInput.message}</Text>
                        </FormControl>
                        <FormControl>
                            <FormLabel my="2">Notes</FormLabel>
                            <Textarea {...register('notes')} placeholder="Additional information" />
                        </FormControl>
                        <Text pt="2" fontSize="sm" color={colorMode === 'dark' ? 'gray.400' : 'gray.600'}>
                            {'By applying, you agree to the'}{' '}
                            <Box as={NextLink} href="/partner-terms" passHref>
                                <Link textDecoration="underline">Partner Program Terms</Link>
                            </Box>
                            .
                        </Text>
                        <Flex paddingTop={'4'} justifyContent={'center'} direction={['column', 'row']}>
                            <Button size="md" type="submit">
                                Submit
                            </Button>
                        </Flex>
                    </Flex>
                </Center>
            </form>
        </Container>
    );

    // this is the page if they either have been rejected from joining the program or have de-activated a premium plan.
    const RejectedPage = () => (
        <>
            <Center w="full">
                <VStack>
                    <Heading size="md" textAlign={'center'}>
                        Sorry, we did not accept your application to the PulseBanner Partner Program.
                    </Heading>

                    <Text textAlign={'center'}>
                        Please join our Discord{' '}
                        <NextLink passHref href={discordLink}>
                            <Link color="twitter.400">here</Link>
                        </NextLink>{' '}
                        if you have any questions or want more details on why your account has been suspended.
                    </Text>
                </VStack>
            </Center>
        </>
    );

    const activeText = partnerCode
        ? `I just joined the @PulseBanner Partner Program BETA! Use my code ${partnerCode} at checkout for 10% off!\n#PulseBanner\nPulseBanner.com/pricing`
        : `I just joined the @PulseBanner Partner Program BETA!\n#PulseBanner\nPulseBanner.com/pricing`;

    const ActiveAffiliatePage = () => (
        <Container maxW="100vw">
            <Center>
                <VStack>
                    <Heading size="md" my="4" textAlign={'center'}>
                        You are a PulseBanner Partner! All your information, including applied and pending payouts, total referrals, and discount code can be found right here!
                    </Heading>
                    <Text pb="2" textAlign={'center'} fontSize="xl">
                        Partner Code: <b>{`${partnerCode}`}</b>
                    </Text>
                    <Stack pt="8" direction={['column', 'row']}>
                        <Text textAlign={'center'} fontSize="lg">
                            Completed Referrals: <b>{`${completedPayouts}`}</b>
                        </Text>
                        <Text textAlign={'center'} fontSize="lg">
                            Pending Referrals: <b>{`${pendingInvoices?.length ?? 0}`}</b>
                        </Text>
                    </Stack>
                    <Stack pb="8" direction={['column', 'row']}>
                        <Text textAlign={'center'} fontSize="lg">
                            Completed Payout Amount: <b>{`$${completedPayoutAmount * 0.01}`}</b>
                        </Text>
                        <Text textAlign={'center'} fontSize="lg">
                            Pending Payout Amount:{' '}
                            <b>{`$${
                                pendingInvoices
                                    ?.map((a) => a.commissionAmount)
                                    .reduce((a, b) => {
                                        return a + b;
                                    }, 0) * 0.01 ?? 0
                            }`}</b>
                        </Text>
                    </Stack>
                    <Heading fontSize="lg" textAlign={'center'}>
                        Pending Payouts
                    </Heading>
                    <VStack spacing={8} pb="8">
                        <Box maxH="50vh" maxW="100vw" overflow={'scroll'}>
                            <Table size="md">
                                <Thead>
                                    <Tr>
                                        <Th>Submitted Date</Th>
                                        <Th>Pending Commission Amount</Th>
                                        <Th>Wait Period Date</Th>
                                        <Th>Wait Period Completed</Th>
                                    </Tr>
                                </Thead>
                                <Tbody>
                                    {pendingInvoices?.map((invoice) => (
                                        <Tr key="key">
                                            <Td textAlign={'center'}>{invoice.paidAt.toDateString()}</Td>
                                            <Td textAlign={'center'}>${invoice.commissionAmount * 0.01}</Td>
                                            <Td textAlign={'center'}>{new Date(invoice.paidAt.setDate(invoice.paidAt.getDate() + 7)).toDateString()}</Td>
                                            <Td textAlign={'center'}>{invoice.commissionStatus === 'waitPeriod' ? 'no' : 'yes'}</Td>
                                        </Tr>
                                    ))}
                                </Tbody>
                            </Table>
                        </Box>
                    </VStack>
                    <ShareToTwitter
                        tweetPreview={
                            <Text>
<<<<<<< HEAD
                                I just joined the <Link color="twitter.400">@PulseBanner</Link> Partner Program! Use my code <b>{`${partnerCode}`}</b> at checkout for 10% off!
=======
                                I just joined the <Link color="twitter.400">@PulseBanner</Link> Partner Program BETA! Use my code <b>{`${partnerCode}`}</b> at checkout for 10% off!
>>>>>>> b7223244
                                <br />
                                <Link color="twitter.500">#PulseBanner</Link>
                                <br />
                                <Link color="twitter.500">PulseBanner.com/pricing</Link>
                            </Text>
                        }
                        tweetText={activeText}
                    />
                </VStack>
            </Center>
        </Container>
    );

    const FreeUserPage = () => (
        <>
            <Center w="full">
                <VStack my="4">
                    <Heading size="md" textAlign={'center'}>
                        Interested in becoming part of the Partner Program? Become a PulseBanner member and apply today!
                    </Heading>
                    <HStack>
                        <Text textAlign={'center'}>Check out our pricing page 👉 </Text>
                        <NextLink passHref href="/pricing">
                            <Link color="blue.300" fontWeight={'bold'} fontSize={'md'}>
                                PulseBanner Pricing
                            </Link>
                        </NextLink>
                    </HStack>
                </VStack>
            </Center>
        </>
    );

    const SuspendedPage = () => (
        <>
            <Center w="full">
                <VStack>
                    <Heading size="md" textAlign={'center'}>
                        You are no longer a PulseBanner Partner. This is a result of you no longer being a PulseBanner Member.
                    </Heading>

                    <Text textAlign={'center'}>
                        Please join our Discord{' '}
                        <NextLink passHref href={discordLink}>
                            <Link color="twitter.400">here</Link>
                        </NextLink>{' '}
                        if you have any questions or want more details on why your account has been suspended.
                    </Text>
                </VStack>
            </Center>
        </>
    );

    const pendingText = 'I just applied to the @PulseBanner Partner Program! Apply today to start earning with the each referral at pulsebanner.com/partner!\n\n#PulseBanner';

    const PendingPage = () => (
        <>
            <Center>
                <VStack>
                    <Heading size="md" my="4" textAlign={'center'}>
                        Thank you for applying to the Partner Program. We will process your application within 5-7 business days.
                    </Heading>
                    {/* <ShareToTwitter
                        tweetPreview={
                            <Text>
                                I just applied to the <Link color="twitter.400">@PulseBanner</Link> Partner Program! Apply today to start earning with each referral at{' '}
                                <Link color="twitter.500">PulseBanner.com/partner</Link>!
                                <br />
                                <Link color="twitter.500">#PulseBanner</Link>
                            </Text>
                        }
                        tweetText={pendingText}
                    /> */}
                </VStack>
            </Center>
        </>
    );

    const UIDisplayMapping: Record<AcceptanceStatus, JSX.Element> = {
        none: SignUpPage(),
        active: ActiveAffiliatePage(),
        rejected: RejectedPage(),
        suspended: SuspendedPage(),
        pending: PendingPage(),
    };

    return (
        <>
            <NextSeo
                title="Twitter "
                openGraph={{
                    site_name: 'PulseBanner',
                    type: 'website',
                    url: 'https://pulsebanner.com/partner',
                    title: 'PulseBanner Partner Program',
                    description: 'Easily earn money back the more users you refer to PulseBanner memberships',
                    images: [
                        {
                            url: 'https://pb-static.sfo3.cdn.digitaloceanspaces.com/pulsebanner_name_og.webp', // TODO - change image
                            width: 1200,
                            height: 627,
                            alt: 'PulseBanner offers our members the ability to earn money when they refer another user.',
                        },
                    ],
                }}
                twitter={{
                    site: '@PulseBanner',
                    cardType: 'summary_large_image',
                }}
            />
            <PaymentModal isOpen={pricingIsOpen} onClose={pricingClose} />
            <ConnectTwitchModal session={session} isOpen={isOpen} onClose={onClose} callbackUrl="/partner" />
            <Container centerContent maxW="container.md" experimental_spaceY="4">
                <Flex w="full" flexDirection={['column', 'row']} experimental_spaceY={['2', '0']}>
                    <Box w="full" experimental_spaceY={4}>
                        <Center w="full">
                            <Heading textAlign={'center'}>PulseBanner Partner Program BETA</Heading>
                        </Center>
                        <Center w="full" textAlign={'center'}>
                            PulseBanner partner program is our way to give back to our users. With every new customer that uses your affiliate code at checkout, you automatically
                            receive some of the proceeds from the purchase.
                        </Center>
                    </Box>
                </Flex>
                <Box w="full">{FAQSection()}</Box>
<<<<<<< HEAD
                {router.query.beta === 'yes' && (availableForAccount() ? UIDisplayMapping[partnerStatus] : FreeUserPage())}
=======
                {router.query.beta === 'true' && (availableForAccount() ? UIDisplayMapping[partnerStatus] : FreeUserPage())}
>>>>>>> b7223244
            </Container>
        </>
    );
}<|MERGE_RESOLUTION|>--- conflicted
+++ resolved
@@ -147,7 +147,6 @@
 
     const toast = useToast();
     const router = useRouter();
-<<<<<<< HEAD
 
     useEffect(() => {
         if (router.query.beta === 'true') {
@@ -157,8 +156,6 @@
         }
     }, [router.query.beta, router]);
 
-=======
->>>>>>> b7223244
     const { colorMode } = useColorMode();
     const { isOpen: pricingIsOpen, onOpen: pricingOnOpen, onClose: pricingClose, onToggle: pricingToggle } = useDisclosure();
 
@@ -564,11 +561,7 @@
                     <ShareToTwitter
                         tweetPreview={
                             <Text>
-<<<<<<< HEAD
-                                I just joined the <Link color="twitter.400">@PulseBanner</Link> Partner Program! Use my code <b>{`${partnerCode}`}</b> at checkout for 10% off!
-=======
                                 I just joined the <Link color="twitter.400">@PulseBanner</Link> Partner Program BETA! Use my code <b>{`${partnerCode}`}</b> at checkout for 10% off!
->>>>>>> b7223244
                                 <br />
                                 <Link color="twitter.500">#PulseBanner</Link>
                                 <br />
@@ -694,11 +687,7 @@
                     </Box>
                 </Flex>
                 <Box w="full">{FAQSection()}</Box>
-<<<<<<< HEAD
                 {router.query.beta === 'yes' && (availableForAccount() ? UIDisplayMapping[partnerStatus] : FreeUserPage())}
-=======
-                {router.query.beta === 'true' && (availableForAccount() ? UIDisplayMapping[partnerStatus] : FreeUserPage())}
->>>>>>> b7223244
             </Container>
         </>
     );
