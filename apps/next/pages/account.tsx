--- conflicted
+++ resolved
@@ -131,9 +131,6 @@
                                             }}
                                             colorScheme={paymentPlan === 'Free' || plan.partner ? 'green' : undefined}
                                         >
-<<<<<<< HEAD
-                                            {paymentPlan === 'Free' || paymentPlanResponse?.partner ? 'Become PulseBanner Member' : 'Change/Cancel PulseBanner Membership'}
-=======
                                             {paymentPlan === 'Free' || plan.partner ? 'Become PulseBanner Member' : 'Change/Cancel PulseBanner Membership'}
                                         </Button>
                                     </Stack>
@@ -165,7 +162,6 @@
                                     ) : (
                                         <Button leftIcon={<FaTwitch />} color="white" colorScheme={'twitch'} onClick={ensureSignUp}>
                                             Connect Twitch Account
->>>>>>> c44e699e
                                         </Button>
                                     )}
                                 </Flex>
@@ -189,11 +185,7 @@
                                         {({ isOpen, onClose }) => (
                                             <>
                                                 <PopoverTrigger>
-<<<<<<< HEAD
-                                                    <Button colorScheme="red" disabled={paymentPlan !== 'Free' && paymentPlanResponse?.partner !== true}>
-=======
                                                     <Button colorScheme="red" disabled={paymentPlan !== 'Free' && plan.partner !== true}>
->>>>>>> c44e699e
                                                         Delete account and erase all data
                                                     </Button>
                                                 </PopoverTrigger>
