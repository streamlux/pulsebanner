import { getTwitterInfo, flipFeatureEnabled, getBannerEntry } from '@app/util/database/postgresHelpers';
import { getAccountsById } from '@app/util/getAccountsById';
import { uploadBase64 } from '@app/util/s3/upload';
import { checkValidDownload } from '@app/util/s3/validateHelpers';
import { validateTwitterAuthentication, getBanner, TwitterResponseCode, updateBanner } from '@app/util/twitter/twitterHelpers';
import imageToBase64 from 'image-to-base64';
import { env } from 'process';
import { Feature } from '../Feature';
import { logger } from '@app/util/logger';
import { download } from '@app/util/s3/download';
import { renderBanner } from './renderBanner';

export type TemplateRequestBody = {
    foregroundId: string;
    backgroundId: string;
    foregroundProps: Record<string, unknown>;
    backgroundProps: Record<string, unknown>;
};

const bannerStreamUp: Feature<string> = async (userId: string): Promise<string> => {
    const accounts = await getAccountsById(userId);
    const twitchUserId = accounts['twitch'].providerAccountId;

    if (!twitchUserId) {
        return 'Missing twitchUserId';
    }

    const twitterInfo = await getTwitterInfo(userId, true);

    // if they are not authenticated with twitter, return 401 and turn off the feature
    const validatedTwitter = await validateTwitterAuthentication(twitterInfo.oauth_token, twitterInfo.oauth_token_secret);
    if (!validatedTwitter) {
        await flipFeatureEnabled(userId, 'banner');
        logger.error('Unauthenticated Twitter. Disabling feature banner and requiring re-auth.', { userId });
        return 'Unauthenticated Twitter. Disabling feature banner and requiring re-auth.';
    }

    // get the banner info saved in Banner table
    const bannerEntry = await getBannerEntry(userId);
    if (bannerEntry === null || twitterInfo === null) {
        return 'Could not find banner entry or twitter info for user';
    }

<<<<<<< HEAD
    // call twitter api to get imageUrl and convert to base64
    const bannerUrl: string = await getBanner(userId, twitterInfo.oauth_token, twitterInfo.oauth_token_secret, twitterInfo.providerAccountId);
    const bucketName = env.IMAGE_BUCKET_NAME;

    // https://stackoverflow.com/a/58158656/10237052

    logger.info('bannerUrl', { bannerUrl });

    // store the current banner in s3
    let dataToUpload: string = bannerUrl === 'empty' ? 'empty' : await imageToBase64(bannerUrl);

    const validDownload = checkValidDownload(dataToUpload);

    logger.info('validation - dataToUpload correct on streamup: ', { valid: validDownload });
    if (!validDownload) {
        // just print first 10 chars of base64 to see what is invalid
        logger.warn(`incorrect data. userid: ${userId}\tdataToUpload: ${dataToUpload.substring(0, 10)} `, { userId, string: dataToUpload.substring(0, 10) });
        // attempt to re-fetch
        const refetch = await imageToBase64(bannerUrl);
        // check valid download once more
        if (!checkValidDownload(refetch)) {
            // if we are invalid again, fail the request
            logger.error('Corrupt base64 image. Uploading signup image');
            const original = await download(env.BANNER_BACKUP_BUCKET, userId);
            if (!checkValidDownload(original)) {
                logger.error('Corrupt signup image. Failing request');
                return 'Corrupt signup image. Failing request';
            } else {
                dataToUpload = original;
            }
        } else {
            dataToUpload = refetch;
        }
    }
=======
    const authedTwitchAxios = await TwitchClientAuthService.authAxios(twitchAxios);

    // get twitch stream info for user
    // https://dev.twitch.tv/docs/api/reference#get-streams
    const streamResponse = await authedTwitchAxios.get(`/helix/streams?user_id=${twitchUserId}`);

    // get twitch user
    // https://dev.twitch.tv/docs/api/reference#get-users
    const userResponse = await authedTwitchAxios.get(`/helix/users?id=${twitchUserId}`);
    const twitchUserInfo = userResponse.data.data[0];

    // get twitch thumbnail, defaulting to the url given by the api, but falling back to a manually constructed one
    const defaultStreamThumbnailUrl = `https://static-cdn.jtvnw.net/previews-ttv/live_user_${twitchUserInfo.login as string}-440x248.jpg`;
    const streamThumbnailUrlTemplate: string = streamResponse.data?.data?.[0]?.thumbnail_url ?? defaultStreamThumbnailUrl;
    const streamThumbnailUrl: string = streamThumbnailUrlTemplate.replace('{width}', '440').replace('{height}', '248');

>>>>>>> 3dfdaaab

    // if they don't have an original banner, then upload their current twitter banner as the original banner
    try {
        const bucketName = env.IMAGE_BUCKET_NAME;
        const originalBanner: string | undefined = await download(bucketName, userId);
        if (!originalBanner) {
            logger.info('Fetching and uploading Twitter banner for user.', { userId });
            // call twitter api to get imageUrl and convert to base64
            const bannerUrl: string = await getBanner(userId, twitterInfo.oauth_token, twitterInfo.oauth_token_secret, twitterInfo.providerAccountId);

            // https://stackoverflow.com/a/58158656/10237052

            logger.info('bannerUrl', { bannerUrl, userId });

            // store the current banner in s3
            let dataToUpload: string = bannerUrl === 'empty' ? 'empty' : await imageToBase64(bannerUrl);

            const validDownload = checkValidDownload(dataToUpload);

            logger.info('validation - dataToUpload correct on streamup: ', { valid: validDownload });
            if (!validDownload) {
                // just print first 10 chars of base64 to see what is invalid
                logger.warn(`incorrect data. userid: ${userId}\tdataToUpload: ${dataToUpload.substring(0, 10)} `, { userId, string: dataToUpload.substring(0, 10) });
                // attempt to re-fetch
                const refetch = await imageToBase64(bannerUrl);
                // check valid download once more
                if (!checkValidDownload(refetch)) {
                    // if we are invalid again, fail the request
                    logger.error('Corrupt base64 image. Uploading signup image');
                    const original = await download(env.BANNER_BACKUP_BUCKET, userId);
                    if (!checkValidDownload(original)) {
                        logger.error('Corrupt signup image. Failing request');
                        return 'Corrupt signup image. Failing request';
                    } else {
                        dataToUpload = original;
                    }
                } else {
                    dataToUpload = refetch;
                }
            }

            await uploadBase64(bucketName, userId, dataToUpload);
        }
    } catch (e) {
        logger.error('Error uploading original banner to S3', { userId });
        return 'Error uploading original banner to S3.';
    }

    let base64Image: string;
    try {
        base64Image = await renderBanner(userId, twitchUserId);
    } catch (e) {
        logger.error('Error rendering banner on streamup', { userId, error: e });
        return 'Error rendiering banner on stream up.';
    }

    // post this base64 image to twitter
    const bannerStatus: TwitterResponseCode = await updateBanner(userId, twitterInfo.oauth_token, twitterInfo.oauth_token_secret, base64Image);
    return bannerStatus === 200 ? 'Set banner to given template' : 'Unable to set banner';
};

export default bannerStreamUp;<|MERGE_RESOLUTION|>--- conflicted
+++ resolved
@@ -40,60 +40,6 @@
     if (bannerEntry === null || twitterInfo === null) {
         return 'Could not find banner entry or twitter info for user';
     }
-
-<<<<<<< HEAD
-    // call twitter api to get imageUrl and convert to base64
-    const bannerUrl: string = await getBanner(userId, twitterInfo.oauth_token, twitterInfo.oauth_token_secret, twitterInfo.providerAccountId);
-    const bucketName = env.IMAGE_BUCKET_NAME;
-
-    // https://stackoverflow.com/a/58158656/10237052
-
-    logger.info('bannerUrl', { bannerUrl });
-
-    // store the current banner in s3
-    let dataToUpload: string = bannerUrl === 'empty' ? 'empty' : await imageToBase64(bannerUrl);
-
-    const validDownload = checkValidDownload(dataToUpload);
-
-    logger.info('validation - dataToUpload correct on streamup: ', { valid: validDownload });
-    if (!validDownload) {
-        // just print first 10 chars of base64 to see what is invalid
-        logger.warn(`incorrect data. userid: ${userId}\tdataToUpload: ${dataToUpload.substring(0, 10)} `, { userId, string: dataToUpload.substring(0, 10) });
-        // attempt to re-fetch
-        const refetch = await imageToBase64(bannerUrl);
-        // check valid download once more
-        if (!checkValidDownload(refetch)) {
-            // if we are invalid again, fail the request
-            logger.error('Corrupt base64 image. Uploading signup image');
-            const original = await download(env.BANNER_BACKUP_BUCKET, userId);
-            if (!checkValidDownload(original)) {
-                logger.error('Corrupt signup image. Failing request');
-                return 'Corrupt signup image. Failing request';
-            } else {
-                dataToUpload = original;
-            }
-        } else {
-            dataToUpload = refetch;
-        }
-    }
-=======
-    const authedTwitchAxios = await TwitchClientAuthService.authAxios(twitchAxios);
-
-    // get twitch stream info for user
-    // https://dev.twitch.tv/docs/api/reference#get-streams
-    const streamResponse = await authedTwitchAxios.get(`/helix/streams?user_id=${twitchUserId}`);
-
-    // get twitch user
-    // https://dev.twitch.tv/docs/api/reference#get-users
-    const userResponse = await authedTwitchAxios.get(`/helix/users?id=${twitchUserId}`);
-    const twitchUserInfo = userResponse.data.data[0];
-
-    // get twitch thumbnail, defaulting to the url given by the api, but falling back to a manually constructed one
-    const defaultStreamThumbnailUrl = `https://static-cdn.jtvnw.net/previews-ttv/live_user_${twitchUserInfo.login as string}-440x248.jpg`;
-    const streamThumbnailUrlTemplate: string = streamResponse.data?.data?.[0]?.thumbnail_url ?? defaultStreamThumbnailUrl;
-    const streamThumbnailUrl: string = streamThumbnailUrlTemplate.replace('{width}', '440').replace('{height}', '248');
-
->>>>>>> 3dfdaaab
 
     // if they don't have an original banner, then upload their current twitter banner as the original banner
     try {
