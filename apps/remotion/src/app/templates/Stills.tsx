--- conflicted
+++ resolved
@@ -12,11 +12,7 @@
                     backgroundId: 'ColorBackground',
                     backgroundProps: {},
                     foregroundId: 'ImLive',
-<<<<<<< HEAD
-                    foregroundProps: {},
-=======
                     foregroundProps: {}
->>>>>>> 854a90da
                 }}
                 height={500}
                 width={1500}
