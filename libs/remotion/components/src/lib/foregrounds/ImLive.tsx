import React from 'react';
import { Img } from 'remotion';
import { LayerComponent } from '../LayerComponent';
import './fonts.module.css';
import arrowImg from '../../assets/arrow.jpeg';

type ImLiveProps = {
    text?: string;
    thumbnailUrl: string;
    fontColor: string;
    arrow: boolean;
    showText: boolean;
    showUsername: boolean;
    username?: string;
    thumbnailBorderColor: string;
    fontStyle: string;
};

export const ImLive: React.FC<ImLiveProps> = ({
    thumbnailUrl = 'https://static-cdn.jtvnw.net/previews-ttv/live_user_moistcr1tikal-440x248.jpg',
    text,
    fontColor = 'black',
    thumbnailBorderColor = 'rgb(145, 71, 255)',
    arrow = true,
    showText = true,
    showUsername = true,
    username,
<<<<<<< HEAD
    fontStyle = '',
=======
>>>>>>> 747d80d8
}) => {
    return (
        <div style={{ width: '100%', height: '100%', overflow: 'hidden', fontFamily: 'Inter' }}>
            <div style={{ width: '100%', height: '100%', display: 'flex', flexDirection: 'column', justifyContent: 'flex-end' }}>
                <div style={{ fontFamily: fontStyle, width: '100%', alignItems: 'flex-end', paddingTop: '4px' }}>
                    {showText && <h1 style={{ color: fontColor, fontSize: '86px', width: '100%', textAlign: 'center', alignItems: 'flex-end', margin: 0 }}>{text}</h1>}
                </div>
<<<<<<< HEAD
                <div style={{ width: '100%', alignItems: 'flex-end', paddingTop: '4px' }}>
                    {showUsername && (
                        <h1 style={{ color: fontColor, fontSize: showText ? '38px' : '86px', width: '100%', textAlign: 'center', alignItems: 'flex-end', margin: 0 }}>
                            {username}
                        </h1>
                    )}
                </div>
=======

>>>>>>> 747d80d8
                <div style={{ display: 'flex', width: '100%', height: 'min', alignItems: 'bottom', justifyContent: 'flex-end' }}>
                    <div
                        style={{
                            display: 'flex',
                            alignSelf: 'flex-end',
                            justifyContent: 'flex-end',
                            alignItems: 'center',
                            width: '100%',
                        }}
                    >
                        {arrow && (
                            <Img
                                // eslint-disable-next-line @typescript-eslint/no-explicit-any
                                src={typeof arrowImg === 'string' ? arrowImg : (arrowImg as any).src}
                                style={{
                                    transform: 'scaleX(-1) rotate(180deg) translate(0%, 10%)',
                                    filter: fontColor === '#ffffff' ? 'brightness(0) invert(1)' : '',
                                }}
                            />
                        )}

                        <div
                            style={{
                                maxWidth: '33%',
                                margin: '0.4em',
                                background: thumbnailBorderColor,
                                border: `0.4em solid ${thumbnailBorderColor}`,
                                alignItems: 'flex-end',
                            }}
                        >
                            <div
                                style={{
                                    fontFamily: 'Inter',
                                    background: 'red',
                                    borderRadius: '0.2em',
                                    color: 'white',
                                    width: 'min-content',
                                    height: 'min-content',
                                    padding: '0.1em',
                                    textAlign: 'center',
                                    position: 'absolute',
                                    margin: '0.7em',
                                    fontSize: '1em',
                                }}
                            >
                                LIVE
                            </div>
                            <Img src={thumbnailUrl} />
                            <div style={{ display: 'flex', padding: '2px 0 2px 0', height: '100%' }}>
                                <div
                                    style={{
                                        height: '100%',
                                        width: '100%',
                                        alignItems: 'flex-end',
                                        textAlign: 'center',
                                        display: 'flex',
                                        justifyItems: 'center',
                                        alignContent: 'center',
                                    }}
                                >
                                    {showUsername && (
                                        <h1
                                            style={{
                                                color: fontColor,
                                                fontSize: '36px',
                                                width: '100%',
                                                textAlign: 'center',
                                                alignItems: 'flex-end',
                                                margin: 0,
                                            }}
                                        >
                                            {username}
                                        </h1>
                                    )}
                                </div>
                            </div>
                        </div>
                    </div>
                </div>
            </div>
        </div>
    );
};

const sh = {
    component: ImLive,
    defaultProps: {
        thumbnailUrl: 'https://static-cdn.jtvnw.net/previews-ttv/live_user_moistcr1tikal-440x248.jpg',
    },
    name: "I'm Live!",
    description: "Let your audience know you're live with this awesome live-upating banner.",
} as LayerComponent<typeof ImLive>;<|MERGE_RESOLUTION|>--- conflicted
+++ resolved
@@ -25,10 +25,7 @@
     showText = true,
     showUsername = true,
     username,
-<<<<<<< HEAD
     fontStyle = '',
-=======
->>>>>>> 747d80d8
 }) => {
     return (
         <div style={{ width: '100%', height: '100%', overflow: 'hidden', fontFamily: 'Inter' }}>
@@ -36,7 +33,6 @@
                 <div style={{ fontFamily: fontStyle, width: '100%', alignItems: 'flex-end', paddingTop: '4px' }}>
                     {showText && <h1 style={{ color: fontColor, fontSize: '86px', width: '100%', textAlign: 'center', alignItems: 'flex-end', margin: 0 }}>{text}</h1>}
                 </div>
-<<<<<<< HEAD
                 <div style={{ width: '100%', alignItems: 'flex-end', paddingTop: '4px' }}>
                     {showUsername && (
                         <h1 style={{ color: fontColor, fontSize: showText ? '38px' : '86px', width: '100%', textAlign: 'center', alignItems: 'flex-end', margin: 0 }}>
@@ -44,9 +40,6 @@
                         </h1>
                     )}
                 </div>
-=======
-
->>>>>>> 747d80d8
                 <div style={{ display: 'flex', width: '100%', height: 'min', alignItems: 'bottom', justifyContent: 'flex-end' }}>
                     <div
                         style={{
